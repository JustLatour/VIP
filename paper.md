---
title: 'VIP: A Python package for high-contrast imaging'
tags:
  - Python
  - astronomy
  - exoplanets
  - high-contrast
  - direct imaging
authors:
  - name: Valentin Christiaens
    orcid: 0000-0002-0101-8814
    affiliation: 1
  - name: Carlos Gomez Gonzalez
    orcid: TO BE FILLED
    affiliation: 2
  - name: Ralf Farkas
    orcid: 0000-0002-7647-1429
    affiliation: 3
  - name: Carl-Henrik Dahlqvist
    orcid: 0000-0003-4994-9244
    affiliation: 1
  - name: Julien Milli
    orcid: TO BE FILLED
    affiliation: 4
  - name: Henry Ngo
    orcid: 0000-0001-5172-4859
    affiliation: 5
  - name: Alan Rainot
    orcid: 0000-0001-9904-0624
    affiliation: 6
  - name: Olivier Absil
    orcid: 0000-0002-4006-6237
    affiliation: 1
  - name: Iain Hammond
    orcid: 0000-0003-1502-4315
    affiliation: 7
  - name: Arthur Vigan
    orcid: 0000-0002-5902-7828
<<<<<<< HEAD
    affiliation: 8
=======
    affiliation: 7
  - name: Evert Nasedkin
    orcid: 0000-0002-9792-3121
    affiliation: 9
  - name: Carles Cantero
    orcid: 0000-0003-2073-782X
    affiliation: 1,8

>>>>>>> dbfca04c
affiliations:
  - name: Space sciences, Technologies & Astrophysics Research Institute, Université de Liège, Belgium
    index: 1
  - name: TO BE FILLED
    index: 2
  - name: Rheinische Friedrich-Wilhelms-Universität Bonn, Germany
    index: 3
  - name: Rheinische Friedrich-Wilhelms-Universität Bonn, Germany
    index: 4
  - name: NRC Herzberg Astronomy and Astrophysics, Victoria, BC, Canada
    index: 5
  - name: Institute of Astronomy, KU Leuven, Belgium
    index: 6
  - name: School of Physics and Astronomy, Monash University, Vic 3800, Australia
    index: 7
<<<<<<< HEAD
  - name: Aix Marseille Univ, CNRS, CNES, LAM, Marseille, France
    index: 8
=======
  - name: Montefiore Institute, Université de Liège, 4000 Liège, Belgium
    index: 8
  - name: Max-Planck-Institut für Astronomie, Heidelberg, Germany
    index: 9
>>>>>>> dbfca04c
date: 4 May 2022
bibliography: paper.bib
---

# Summary

Direct imaging of exoplanets and circumstellar disks at optical and infrared
wavelengths requires reaching high contrasts at short angular separations. This
can only be achieved through the synergy of advanced instrumentation, such as
adaptive optics and coronagraphy, with a relevant combination of observing strategy
and post-processing algorithms to model and subtract residual starlight. In this
context, ``VIP`` is a Python package providing the tools to reduce,
post-process and analyze high-contrast imaging datasets, enabling the detection
and characterization of directly imaged exoplanets, circumstellar disks, and
stellar environments.

# Statement of need

``VIP`` stands for Vortex Image Processing. It is a collaborative project
which started at the University of Liège, aiming to integrate open-source,
efficient, easy-to-use and well-documented implementations of state-of-the-art
algorithms used in the context of high-contrast imaging. The package follows a
modular architecture, such that its routines cover a wide diversity of tasks,
including:

* image pre-processing, such as sky subtraction, bad pixel correction, bad
frame removal, or image alignment and star centering (`preproc` module);

<<<<<<< HEAD
* modeling and subtracting the stellar point spread function (PSF) using 
state-of-the-art algorithms that leverage observing strategies such as angular 
differential imaging  (ADI), spectral differential imaging (SDI) or reference 
star differential imaging [@Marois:2006; @Sparks:2002; @Ruane:2019], which 
induce diversity between speckle and authentic astrophysical signals (`psfsub` 
=======
* modeling and subtracting the stellar point spread function (PSF) using
state-of-the-art algorithms that leverage observing strategies such as angular
differential imaging (ADI), spectral differential imaging (SDI) or reference
star differential imaging [@Racine:1999; @Sparks:2002; @Marois:2006], which
induce diversity between speckle and authentic astrophysical signals (`psfsub`
>>>>>>> dbfca04c
module);

* characterizing point sources and extended circumstellar signals through
forward modeling (`fm` module);

* detecting and characterizing point sources through inverse approaches
(`invprob` module);

* assessing the achieved contrast in PSF-subtracted images, automatically
detecting point sources, and estimating their significance (`metrics` module).

<<<<<<< HEAD
The features implemented in ``VIP`` as of 2017 are described in @Gomez:2017. 
Since then, the package has been widely used by the high-contrast imaging 
community for the discovery of low-mass companions 
[@Milli:2017;  @Hirsch:2019;  @Ubeira:2020], their characterization 
[@Wertz:2017;  @Delorme:2017;  @Christiaens:2018;  @Christiaens:2019], the study 
of planet formation [@Ruane:2017;  @Reggiani:2018;  @Mauco:2020;  @Toci:2020], 
the study of high-mass star formation [@Rainot:2020;  @Rainot:2022] ,the study 
of debris disks [@Milli:2017b; @Milli:2019], or the development of new 
high-contrast imaging algorithms 
[@Gomez:2018;  @Dahlqvist:2020;  @Pairet:2021;  @Dahlqvist:2021]. Given the 
rapid expansion of ``VIP``, we summarize here all novelties that were brought 
=======
The features implemented in ``VIP`` as of 2017 are described in @Gomez:2017.
Since then, the package has been widely used by the high-contrast imaging
community for the discovery of low-mass companions
[@Milli:2017;  @Hirsch:2019;  @Ubeira:2020], their characterization
[@Wertz:2017;  @Delorme:2017;  @Christiaens:2018;  @Christiaens:2019], the study
of planet formation [@Ruane:2017;  @Reggiani:2018;  @Mauco:2020;  @Toci:2020],
the study of high-mass star formation [@Rainot:2020;  @Rainot:2022], or the
development of new high-contrast imaging algorithms
[@Gomez:2018;  @Dahlqvist:2020;  @Pairet:2021;  @Dahlqvist:2021]. Given the
rapid expansion of ``VIP``, we summarize here all novelties that were brought
>>>>>>> dbfca04c
to the package over the past five years.

The rest of this manuscript summarizes all major changes since v0.7.0
[@Gomez:2017], that are included in the latest release of ``VIP`` (v1.3.0). At
a structural level, ``VIP`` underwent a major change since version v1.1.0, which
aimed to migrate towards a more streamlined and easy-to-use architecture. The
package now revolves around five major modules (`fm`, `invprob`, `metrics`,
`preproc` and `psfsub`, as described above) complemented by four additional
modules containing various utility functions (`config`, `fits`,
`stats` and `var`). New `Dataset` and `Frame` classes have also been
implemented, enabling an object-oriented approach for processing high-contrast
imaging datasets and analyzing final images, respectively. Similarly, a
`HCIPostProcAlgo` class and different subclasses inheriting from it have been
defined to facilitate an object-oriented use of ``VIP`` routines.

Some of the major changes in each module of ``VIP`` are summarized below:

* `fm`:
    - new routines were added to create parametrizable scattered-light disk
    models and extended signals in ADI cubes, in order to forward-model the
    effect of ADI post-processing [@Milli:2012; @Christiaens:2019];
    - the log-likelihood expression used in the negative fake companion (NEGFC)
    technique was updated, and the default convergence criterion for the
    NEGFC-MCMC method is now based on auto-correlation [@Christiaens:2021];
    - the NEGFC methods are now fully compatible with integral field
    spectrograph (IFS) input datacubes.

* `invprob`:
    - a Python implementation of the ANDROMEDA algorithm [@Cantalloube:2015] is
    now available as part of ``VIP``;
<<<<<<< HEAD
    - the KLIP-FMMF and LOCI-FMMF algorithms
    [@Pueyo:2016; @Ruffio:2017; @Dahlqvist:2021] are now also available in the 
    `invprob` module.
=======
    - the FMMF algorithm [@Pueyo:2016] is now also available in the `invprob`
    module.
    - a Python impleementation of the PACO algorithm [@Flasseur:2018] is now
    implemented as part of ``VIP``. This includes both the planet detection
    and flux estimation algorithms.
>>>>>>> dbfca04c

* `metrics`:
    - calculation of standardized trajectory maps (STIM) is now available
    [@Pairet:2019];
<<<<<<< HEAD
    - functions to calculate completeness-based contrast curves and completeness 
    maps, inspired by the framework in @JensenClem:2018 and implemented as in 
    @Dahlqvist:2021, have now been added to the `metrics` module.
  
=======

>>>>>>> dbfca04c
* `preproc`:
    - the module now boasts several new algorithms for (i) the identification
    of either isolated bad pixels or clumps of bad pixels, leveraging on
    iterative sigma filtering (`cube_fix_badpix_clump`), the circular symmetry
    of the PSF (`cube_fix_badpix_annuli`), or the radial expansion of the PSF
    with increasing wavelength (`cube_fix_badpix_ifs`), and (ii) the correction
    of bad pixels based on either median replacement (default) or Gaussian
    kernel interpolation (`cube_fix_badpix_with_kernel`);
    - a new algorithm was added for the recentering of coronagraphic image cubes
    based on the cross-correlation of the speckle pattern, after appropriate
    filtering and log-scaling of pixel intensities [@Ruane:2019].

* `psfsub`:
    - all principal component analysis (PCA) based routines
    [@Amara:2012; @Soummer:2012] have been re-written for improved efficiency,
    and are now also compatible with 4D IFS+ADI input cubes to apply SDI-based
    PSF modeling and subtraction algorithms;
<<<<<<< HEAD
    - an implementation of the Locally Optimal Combination of Images algorithm
=======
    - an implementation of the Locally Optimal Combination of Images
>>>>>>> dbfca04c
    [@Lafreniere:2007] was added;
    - an annular version of the non-negative matrix factorization algorithm
    is now available [@Lee:1999; @Gomez:2017];
    - besides median-ADI, the `medsub` routine now also supports median-SDI.

We refer the interested reader to release descriptions and GitHub
[announcements](https://github.com/vortex-exoplanet/VIP/discussions/categories/announcements)
for a more complete list of all changes, including improvements not mentioned
in the above summary.

Two major convention updates are also to be noted in ``VIP``. All image
operations (rotation, scaling, resampling and sub-pixel shifts) are now
performed using Fourier-Transform (FT) based methods by default. These have
been implemented as low-level routines in the `preproc` module. FT-based methods
significantly outperform interpolation-based methods in terms of flux
conservation [@Larkin:1997]. However, given the order of magnitude slower
computation of FT-based image rotations, the option to use interpolation-based
methods is still available in all relevant ``VIP`` functions. The second change
of convention concerns the assumed center for even-size images, which is now
defined as the top-right pixel among the four central pixels of the image - a
change motivated by the new default FT-based methods for image operations. The
center convention is unchanged for odd-size images (central pixel).

Finally, a total of nine jupyter notebook tutorials covering most of the
available features in VIP were implemented. These tutorials illustrate how to
(i) load and post-process an ADI dataset (quick-start tutorial); (ii)
pre-process ADI and IFS datasets; (iii) model and subtract the stellar halo with
ADI-based algorithms; (iv) calculate metrics such as the S/N ratio
[@Mawet:2014], STIM maps [@Pairet:2019] and contrast curves; (v) find the radial
separation, azimuth and flux of a point source; (vi) create and forward model
scattered-light disk models; (vii) post-process IFS data and infer the exact
astro- and photometry of a given point source; (viii) use FT-based and
interpolation-based methods for different image operations, and assess their
respective performance; and (ix) use the new object-oriented framework for
``VIP``.


# Acknowledgements

An up-to-date list of contributors to VIP is available
[here](https://github.com/vortex-exoplanet/VIP/graphs/contributors?from=2015-07-26&to=2022-04-27&type=a).
VC acknowledges financial support from the Belgian F.R.S.-FNRS. This project
has received funding from the European Research Council (ERC) under the
European Union’s FP7 and Horizon 2020 research and innovation programmes (grant
agreements No 337569 and 819155), and from the Wallonia-Brussels Federation
(grant for Concerted Research Actions).

# References<|MERGE_RESOLUTION|>--- conflicted
+++ resolved
@@ -19,35 +19,31 @@
   - name: Carl-Henrik Dahlqvist
     orcid: 0000-0003-4994-9244
     affiliation: 1
+  - name: Evert Nasedkin
+    orcid: 0000-0002-9792-3121
+    affiliation: 4
   - name: Julien Milli
     orcid: TO BE FILLED
-    affiliation: 4
+    affiliation: 5
   - name: Henry Ngo
     orcid: 0000-0001-5172-4859
-    affiliation: 5
+    affiliation: 6
+  - name: Carles Cantero
+    orcid: 0000-0003-2073-782X
+    affiliation: 1,7
   - name: Alan Rainot
     orcid: 0000-0001-9904-0624
-    affiliation: 6
+    affiliation: 8
   - name: Olivier Absil
     orcid: 0000-0002-4006-6237
     affiliation: 1
   - name: Iain Hammond
     orcid: 0000-0003-1502-4315
-    affiliation: 7
+    affiliation: 9
   - name: Arthur Vigan
     orcid: 0000-0002-5902-7828
-<<<<<<< HEAD
-    affiliation: 8
-=======
-    affiliation: 7
-  - name: Evert Nasedkin
-    orcid: 0000-0002-9792-3121
-    affiliation: 9
-  - name: Carles Cantero
-    orcid: 0000-0003-2073-782X
-    affiliation: 1,8
-
->>>>>>> dbfca04c
+    affiliation: 10
+
 affiliations:
   - name: Space sciences, Technologies & Astrophysics Research Institute, Université de Liège, Belgium
     index: 1
@@ -55,23 +51,21 @@
     index: 2
   - name: Rheinische Friedrich-Wilhelms-Universität Bonn, Germany
     index: 3
-  - name: Rheinische Friedrich-Wilhelms-Universität Bonn, Germany
+  - name: Max-Planck-Institut für Astronomie, Heidelberg, Germany
     index: 4
+  - name: IPAG, Université de Grenoble Alpes, France
+    index: 5
   - name: NRC Herzberg Astronomy and Astrophysics, Victoria, BC, Canada
-    index: 5
+    index: 6
+  - name: Montefiore Institute, Université de Liège, 4000 Liège, Belgium
+    index: 7
   - name: Institute of Astronomy, KU Leuven, Belgium
-    index: 6
+    index: 8
   - name: School of Physics and Astronomy, Monash University, Vic 3800, Australia
-    index: 7
-<<<<<<< HEAD
+    index: 9
   - name: Aix Marseille Univ, CNRS, CNES, LAM, Marseille, France
-    index: 8
-=======
-  - name: Montefiore Institute, Université de Liège, 4000 Liège, Belgium
-    index: 8
-  - name: Max-Planck-Institut für Astronomie, Heidelberg, Germany
-    index: 9
->>>>>>> dbfca04c
+    index: 10
+
 date: 4 May 2022
 bibliography: paper.bib
 ---
@@ -100,19 +94,11 @@
 * image pre-processing, such as sky subtraction, bad pixel correction, bad
 frame removal, or image alignment and star centering (`preproc` module);
 
-<<<<<<< HEAD
 * modeling and subtracting the stellar point spread function (PSF) using 
 state-of-the-art algorithms that leverage observing strategies such as angular 
 differential imaging  (ADI), spectral differential imaging (SDI) or reference 
 star differential imaging [@Marois:2006; @Sparks:2002; @Ruane:2019], which 
 induce diversity between speckle and authentic astrophysical signals (`psfsub` 
-=======
-* modeling and subtracting the stellar point spread function (PSF) using
-state-of-the-art algorithms that leverage observing strategies such as angular
-differential imaging (ADI), spectral differential imaging (SDI) or reference
-star differential imaging [@Racine:1999; @Sparks:2002; @Marois:2006], which
-induce diversity between speckle and authentic astrophysical signals (`psfsub`
->>>>>>> dbfca04c
 module);
 
 * characterizing point sources and extended circumstellar signals through
@@ -124,7 +110,6 @@
 * assessing the achieved contrast in PSF-subtracted images, automatically
 detecting point sources, and estimating their significance (`metrics` module).
 
-<<<<<<< HEAD
 The features implemented in ``VIP`` as of 2017 are described in @Gomez:2017. 
 Since then, the package has been widely used by the high-contrast imaging 
 community for the discovery of low-mass companions 
@@ -136,18 +121,6 @@
 high-contrast imaging algorithms 
 [@Gomez:2018;  @Dahlqvist:2020;  @Pairet:2021;  @Dahlqvist:2021]. Given the 
 rapid expansion of ``VIP``, we summarize here all novelties that were brought 
-=======
-The features implemented in ``VIP`` as of 2017 are described in @Gomez:2017.
-Since then, the package has been widely used by the high-contrast imaging
-community for the discovery of low-mass companions
-[@Milli:2017;  @Hirsch:2019;  @Ubeira:2020], their characterization
-[@Wertz:2017;  @Delorme:2017;  @Christiaens:2018;  @Christiaens:2019], the study
-of planet formation [@Ruane:2017;  @Reggiani:2018;  @Mauco:2020;  @Toci:2020],
-the study of high-mass star formation [@Rainot:2020;  @Rainot:2022], or the
-development of new high-contrast imaging algorithms
-[@Gomez:2018;  @Dahlqvist:2020;  @Pairet:2021;  @Dahlqvist:2021]. Given the
-rapid expansion of ``VIP``, we summarize here all novelties that were brought
->>>>>>> dbfca04c
 to the package over the past five years.
 
 The rest of this manuscript summarizes all major changes since v0.7.0
@@ -178,29 +151,21 @@
 * `invprob`:
     - a Python implementation of the ANDROMEDA algorithm [@Cantalloube:2015] is
     now available as part of ``VIP``;
-<<<<<<< HEAD
     - the KLIP-FMMF and LOCI-FMMF algorithms
     [@Pueyo:2016; @Ruffio:2017; @Dahlqvist:2021] are now also available in the 
     `invprob` module.
-=======
-    - the FMMF algorithm [@Pueyo:2016] is now also available in the `invprob`
-    module.
     - a Python impleementation of the PACO algorithm [@Flasseur:2018] is now
     implemented as part of ``VIP``. This includes both the planet detection
     and flux estimation algorithms.
->>>>>>> dbfca04c
+
 
 * `metrics`:
     - calculation of standardized trajectory maps (STIM) is now available
     [@Pairet:2019];
-<<<<<<< HEAD
     - functions to calculate completeness-based contrast curves and completeness 
     maps, inspired by the framework in @JensenClem:2018 and implemented as in 
     @Dahlqvist:2021, have now been added to the `metrics` module.
-  
-=======
-
->>>>>>> dbfca04c
+
 * `preproc`:
     - the module now boasts several new algorithms for (i) the identification
     of either isolated bad pixels or clumps of bad pixels, leveraging on
@@ -218,11 +183,7 @@
     [@Amara:2012; @Soummer:2012] have been re-written for improved efficiency,
     and are now also compatible with 4D IFS+ADI input cubes to apply SDI-based
     PSF modeling and subtraction algorithms;
-<<<<<<< HEAD
     - an implementation of the Locally Optimal Combination of Images algorithm
-=======
-    - an implementation of the Locally Optimal Combination of Images
->>>>>>> dbfca04c
     [@Lafreniere:2007] was added;
     - an annular version of the non-negative matrix factorization algorithm
     is now available [@Lee:1999; @Gomez:2017];
@@ -259,7 +220,6 @@
 respective performance; and (ix) use the new object-oriented framework for
 ``VIP``.
 
-
 # Acknowledgements
 
 An up-to-date list of contributors to VIP is available
