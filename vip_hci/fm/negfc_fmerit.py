#! /usr/bin/env python
"""Module with function of merit definitions for the NEGFC optimization."""

__author__ = "O. Wertz, Carlos Alberto Gomez Gonzalez, Valentin Christiaens"
__all__ = ["get_mu_and_sigma"]

import numpy as np

from hciplot import plot_frames
from skimage.draw import disk
from ..fm import cube_inject_companions, cube_planet_free
from ..var import (frame_center, get_annular_wedge, cube_filter_highpass,
                   get_annulus_segments)
from ..psfsub import pca_annulus, pca_annular, nmf_annular, pca
from ..preproc import cube_crop_frames, frame_crop


def chisquare(
    modelParameters,
    cube,
    angs,
    psfs_norm,
    fwhm,
    annulus_width,
    aperture_radius,
    initialState,
    ncomp,
    cube_ref=None,
    svd_mode="lapack",
    scaling=None,
    fmerit="sum",
    collapse="median",
    algo=pca_annulus,
    delta_rot=1,
    imlib="vip-fft",
    interpolation="lanczos4",
    algo_options={},
    transmission=None,
    mu_sigma=(0, 1),
    weights=None,
    force_rPA=False,
    ndet=None,
    bin_spec=False,
    debug=False,
):
    r"""
    Calculate the reduced :math:`\chi^2`:
    .. math:: \chi^2_r = \frac{1}{N-Npar}\sum_{j=1}^{N} \frac{(I_j-\mu)^2}{\sigma^2}
    (mu_sigma is a tuple) or:
    .. math:: \chi^2_r = \frac{1}{N-Npar}\sum_{j=1}^{N} |I_j| (mu_sigma=None),
    where N is the number of pixels within a circular aperture centered on the
    first estimate of the planet position, Npar the number of parameters to be
    fitted (3 for a 3D input cube, 2+n_ch for a 4D input cube), and :math:`I_j`
    the j-th pixel intensity.

    Parameters
    ----------
    modelParameters: tuple
        The model parameters: (r, theta, flux) for a 3D input cube, or
        (r, theta, f1, ..., fN) for a 4D cube with N spectral channels.
    cube: 3d or 4d numpy ndarray
        Input ADI or ADI+IFS cube.
    angs : 1d numpy ndarray
        Vector of derotation angles to align North up in your cube images.
    psfs_norm: numpy.array
        The scaled psf expressed as a numpy.array.
    fwhm : float
        The FWHM in pixels.
    annulus_width: int, optional
        The width in pixels of the annulus on which the PCA is done.
    aperture_radius: int, optional
        The radius of the circular aperture in terms of the FWHM.
    initialState: numpy.array
        Position (r, theta) of the circular aperture center.
    ncomp: int or None
        The number of principal components for PCA-based algorithms.
    cube_ref : numpy ndarray, 3d, optional
        Reference library cube. For Reference Star Differential Imaging.
    svd_mode : {'lapack', 'randsvd', 'eigen', 'arpack'}, str optional
        Switch for different ways of computing the SVD and selected PCs.
    scaling : {None, "temp-mean", spat-mean", "temp-standard",
        "spat-standard"}, None or str optional
        Pixel-wise scaling mode using ``sklearn.preprocessing.scale``
        function. If set to None, the input matrix is left untouched. Otherwise:

        * ``temp-mean``: temporal px-wise mean is subtracted.

        * ``spat-mean``: spatial mean is subtracted.

        * ``temp-standard``: temporal mean centering plus scaling pixel values
          to unit variance (temporally).

        * ``spat-standard``: spatial mean centering plus scaling pixel values
          to unit variance (spatially).

        DISCLAIMER: Using ``temp-mean`` or ``temp-standard`` scaling can improve
        the speckle subtraction for ASDI or (A)RDI reductions. Nonetheless, this
        involves a sort of c-ADI preprocessing, which (i) can be dangerous for
        datasets with low amount of rotation (strong self-subtraction), and (ii)
        should probably be referred to as ARDI (i.e. not RDI stricto sensu).
    fmerit : {'sum', 'stddev', 'hessian'}, string optional
        If mu_sigma is not provided nor set to True, this parameter determines
        which figure of merit to be used:

            * ``sum``: minimizes the sum of absolute residual intensities in the
            aperture defined with `initial_state` and `aperture_radius`. More
            details in [WER17]_.

            * ``stddev``: minimizes the standard deviation of residual
            intensities in the aperture defined with `initial_state` and
            `aperture_radius`. More details in [WER17]_.

            * ``hessian``: minimizes the sum of absolute values of the
            determinant of the Hessian matrix calculated for each of the 4
            pixels encompassing the first guess location defined with
            `initial_state`. More details in [QUA15]_.

        From experience: ``sum`` is more robust for high SNR companions (but
        rather consider setting mu_sigma=True), while ``stddev`` tend to be more
        reliable in presence of strong residual speckle noise. ``hessian`` is
        expected to be more reliable in presence of extended signals around the
        companion location.
    collapse : {'median', 'mean', 'sum', 'trimmean', None}, str or None, opt
        Sets the way of collapsing the frames for producing a final image. If
        None then the cube of residuals is used when measuring the function of
        merit (instead of a single final frame).
    algo: python routine, opt {pca_annulus, pca_annular, pca, custom}
        Routine to be used to model and subtract the stellar PSF. From an input
        cube, derotation angles, and optional arguments, it should return a
        post-processed frame.
    delta_rot: float, optional
        If algo is set to pca_annular, delta_rot is the angular threshold used
        to select frames in the PCA library (see description of pca_annular).
    imlib : str, optional
        See the documentation of the ``vip_hci.preproc.frame_shift`` function.
    interpolation : str, optional
        See the documentation of the ``vip_hci.preproc.frame_shift`` function.
    algo_options: dict, opt
        Dictionary with additional parameters related to the algorithm
        (e.g. tol, min_frames_lib, max_frames_lib). If 'algo' is not a vip
        routine, this dict should contain all necessary arguments apart from
        the cube and derotation angles. Note: arguments such as ncomp, svd_mode,
        scaling, imlib, interpolation or collapse can also be included in this
        dict (the latter are also kept as function arguments for consistency
        with older versions of vip).
    transmission: numpy array, optional
        Array with 2 columns. First column is the radial separation in pixels.
        Second column is the off-axis transmission (between 0 and 1) at the
        radial separation given in column 1.
    mu_sigma: tuple of 2 floats or None, opt
        If set to None: not used, and falls back to original version of the
        algorithm, using fmerit.
        If set to anything but None: will compute the mean and standard
        deviation of pixel intensities in an annulus centered on the location
        of the companion, excluding the area directly adjacent to the companion.
    weights : 1d array, optional
        If provided, the negative fake companion fluxes will be scaled according
        to these weights before injection in the cube. Can reflect changes in
        the observing conditions throughout the sequence.
    force_rPA: bool, optional
        Whether to only search for optimal flux, provided (r,PA).
    ndet: int or None, optional
        [only used if fmerit='hessian'] If not None, ndet should be the number
        of pixel(s) along x and y around the first guess position for which the
        determinant of the Hessian matrix is calculated. If odd, the pixel(s)
        around the closest integer coordinates will be considered. If even, the
        pixel(s) around the subpixel coordinates of the first guess location are
        considered. The figure of merit is the absolute sum of the determinants.
        If None, ndet is determined automatically to be max(1, round(fwhm/2)).
    bin_spec: bool, optional
        [only used if cube is 4D] Whether to collapse the spectral dimension
        (i.e. estimate a single binned flux) instead of estimating the flux in
        each spectral channel.
    debug: bool, opt
        Whether to debug and plot the post-processed frame after injection of
        the negative fake companion.
    Returns
    -------
    out: float
        The reduced chi squared.

    """
    if cube.ndim == 3 or (cube.ndim == 4 and bin_spec):
        if force_rPA:
            r, theta = initialState
            flux_tmp = modelParameters[0]
        else:
            try:
                r, theta, flux_tmp = modelParameters
            except TypeError:
                msg = "modelParameters must be a tuple, {} was given"
                print(msg.format(type(modelParameters)))
    else:
        if force_rPA:
            r, theta = initialState
            flux_tmp = np.array(modelParameters)
        else:
            try:
                r = modelParameters[0]
                theta = modelParameters[1]
                flux_tmp = np.array(modelParameters[2:])
            except TypeError:
                msg = "modelParameters must be a tuple, {} was given"
                print(msg.format(type(modelParameters)))

    # set imlib for rotation and shift
    if imlib == "opencv":
        imlib_sh = imlib
        imlib_rot = imlib
    elif imlib == "skimage" or imlib == "ndimage-interp":
        imlib_sh = "ndimage-interp"
        imlib_rot = "skimage"
    elif imlib == "vip-fft" or imlib == "ndimage-fourier":
        imlib_sh = "ndimage-fourier"
        imlib_rot = "vip-fft"
    else:
        raise TypeError("Interpolation not recognized.")

    norm_weights = None
    if weights is None:
        flux = -flux_tmp
        # norm_weights=weights
    elif np.isscalar(flux_tmp):
        flux = -flux_tmp * weights
        # norm_weights=weights
        # norm_weights = weights/np.sum(weights)
    else:
        flux = -np.outer(flux_tmp, weights)
        # norm_weights=weights
        # norm_weights = weights/np.sum(weights)

    # Create the cube with the negative fake companion injected
    cube_negfc = cube_inject_companions(
        cube,
        psfs_norm,
        angs,
        flevel=flux,
        rad_dists=[r],
        n_branches=1,
        theta=theta,
        imlib=imlib_sh,
        interpolation=interpolation,
        transmission=transmission,
        verbose=False
    )

    # Perform PCA and extract the zone of interest
    full_output = (debug and collapse) or (fmerit == "hessian")

    res = get_values_optimize(
        cube_negfc,
        angs,
        ncomp,
        annulus_width,
        aperture_radius,
        fwhm,
        initialState[0],
        initialState[1],
        cube_ref=cube_ref,
        svd_mode=svd_mode,
        scaling=scaling,
        algo=algo,
        delta_rot=delta_rot,
        collapse=collapse,
        algo_options=algo_options,
        weights=norm_weights,
        imlib=imlib_rot,
        interpolation=interpolation,
        full_output=full_output,
    )

    if full_output:
        values, frpca = res
        if debug:
            plot_frames(frpca)
    else:
        values = res

    # Function of merit
    if mu_sigma is None:
        if fmerit == "sum":
            chi = np.sum(np.abs(values)) / (values.size - len(modelParameters))
        elif fmerit == "stddev":
            values = values[values != 0]
            ddf = values.size - len(modelParameters)
            chi = np.std(values) * values.size / ddf  # TODO: test std**2
        elif fmerit == "hessian":
            # number of Hessian determinants (i.e. of pixels) to consider
            if ndet is None:
                ndet = int(round(max(min(fwhm/2, r), 2)))
            elif not isinstance(ndet, int):
                raise TypeError("If provided, ndet should be an integer")

            # consider a sub-image in the post-processed image
            ny, nx = frpca.shape[-2:]
            cy, cx = frame_center(frpca)
            yi = cy+r*np.sin(np.deg2rad(theta))
            xi = cx+r*np.cos(np.deg2rad(theta))
            if ndet % 2:
                # odd crop
                yround, xround = int(np.round(yi)), int(np.round(xi))
            else:
                # even crop
                yround, xround = int(np.ceil(yi)), int(np.ceil(xi))
            crop_sz = ndet+4

            # check there is enough space around the location to crop
            spaces = [yround, xround, ny-yround, nx-xround]
            if crop_sz/2 > np.amin(spaces):
                msg = "Test location too close from image edge for Hessian "
                msg += "calculation. Consider larger input images."
                raise ValueError(msg)

            subim = frame_crop(frpca, crop_sz, xy=(xround, yround),
                               force=True, verbose=False)
            H = hessian(subim)
            dets = np.zeros([ndet, ndet])
            for i in range(ndet):
                for j in range(ndet):
                    dets[i, j] = np.linalg.det(H[:, :, 2+i, 2+j])
            chi = np.sum(np.abs(dets))
        else:
            raise RuntimeError("fmerit choice not recognized.")
    else:
        # true expression of a gaussian log probability
        mu = mu_sigma[0]
        sigma = mu_sigma[1]
        ddf = values.size - len(modelParameters)
        chi = np.sum(np.power(mu - values, 2) / sigma**2) / ddf

    return chi


def get_values_optimize(
    cube,
    angs,
    ncomp,
    annulus_width,
    aperture_radius,
    fwhm,
    r_guess,
    theta_guess,
    cube_ref=None,
    svd_mode="lapack",
    scaling=None,
    algo=pca_annulus,
    delta_rot=1,
    imlib="vip-fft",
    interpolation="lanczos4",
    collapse="median",
    algo_options={},
    weights=None,
    full_output=False,
):
    """Extract a PCA-ed annulus from the cube and returns the flux values of\
    the pixels included in a circular aperture centered at a given position.

    Parameters
    ----------
    cube: 3d or 4d numpy ndarray
        Input ADI or ADI+IFS cube.
    angs : 1d numpy ndarray
        Vector of derotation angles to align North up in your cube images.
    ncomp: int or None
        The number of principal components for PCA-based algorithms.
    annulus_width: float
        The width in pixels of the annulus on which the PCA is performed.
    aperture_radius: float
        The radius in fwhm of the circular aperture.
    fwhm: float
        Value of the FWHM of the PSF.
    r_guess: float
        The radial position of the center of the circular aperture. This
        parameter is NOT the radial position of the candidate associated to the
        Markov chain, but should be the fixed initial guess.
    theta_guess: float
        The angular position of the center of the circular aperture. This
        parameter is NOT the angular position of the candidate associated to the
        Markov chain, but should be the fixed initial guess.
    cube_ref : numpy ndarray, 3d, optional
        Reference library cube. For Reference Star Differential Imaging.
    svd_mode : {'lapack', 'randsvd', 'eigen', 'arpack'}, str optional
        Switch for different ways of computing the SVD and selected PCs.
    scaling : {None, "temp-mean", spat-mean", "temp-standard",
        "spat-standard"}, None or str optional
        Pixel-wise scaling mode using ``sklearn.preprocessing.scale``
        function. If set to None, the input matrix is left untouched. Otherwise:

        * ``temp-mean``: temporal px-wise mean is subtracted.

        * ``spat-mean``: spatial mean is subtracted.

        * ``temp-standard``: temporal mean centering plus scaling pixel values
          to unit variance (temporally).

        * ``spat-standard``: spatial mean centering plus scaling pixel values
          to unit variance (spatially).

        DISCLAIMER: Using ``temp-mean`` or ``temp-standard`` scaling can improve
        the speckle subtraction for ASDI or (A)RDI reductions. Nonetheless, this
        involves a sort of c-ADI preprocessing, which (i) can be dangerous for
        datasets with low amount of rotation (strong self-subtraction), and (ii)
        should probably be referred to as ARDI (i.e. not RDI stricto sensu).
    algo: python routine, opt {pca_annulus, pca_annular, pca, custom}
        Routine to be used to model and subtract the stellar PSF. From an input
        cube, derotation angles, and optional arguments, it should return a
        post-processed frame.
    delta_rot: float, optional
        If algo is set to pca_annular, delta_rot is the angular threshold used
        to select frames in the PCA library (see description of pca_annular).
    imlib : str, optional
        See the documentation of the ``vip_hci.preproc.frame_rotate`` function.
    interpolation : str, optional
        See the documentation of the ``vip_hci.preproc.frame_rotate`` function.
    collapse : {'median', 'mean', 'sum', 'trimmean', None}, str or None, opt
        Sets the way of collapsing the frames for producing a final image. If
        None then the cube of residuals is returned.
    algo_options: dict, opt
        Dictionary with additional parameters related to the algorithm
        (e.g. tol, min_frames_lib, max_frames_lib). If 'algo' is not a vip
        routine, this dict should contain all necessary arguments apart from
        the cube and derotation angles. Note: arguments such as ncomp, svd_mode,
        scaling, imlib, interpolation or collapse can also be included in this
        dict (the latter are also kept as function arguments for consistency
        with older versions of vip).
    weights : 1d array, optional
        If provided, the negative fake companion fluxes will be scaled according
        to these weights before injection in the cube. Can reflect changes in
        the observing conditions throughout the sequence.
    full_output: boolean
        If True, the cube is returned along with the values.

    Returns
    -------
    values: numpy ndarray
        The pixel values in the circular aperture after the PCA process.
    res: numpy ndarray
        [full_output=True & collapse!= None] The post-processed image.

    """
    ceny_fr, cenx_fr = frame_center(cube[0])
    posy = r_guess * np.sin(np.deg2rad(theta_guess)) + ceny_fr
    posx = r_guess * np.cos(np.deg2rad(theta_guess)) + cenx_fr
    halfw = max(aperture_radius * fwhm, annulus_width / 2)

    # Checking annulus/aperture sizes. Assuming square frames
    msg = "The annulus and/or the circular aperture used by the NegFC falls "
    msg += "outside the FOV. Try increasing the size of your frames or "
    msg += "decreasing the annulus or aperture size. "
    msg += "r_guess: {:.1f}px; half xy dim: {:.1f}px; ".format(r_guess, cenx_fr)
    msg += "Aperture radius: {:.1f}px ".format(aperture_radius * fwhm)
    msg += "Annulus half width: {:.1f}px".format(annulus_width / 2)
    if r_guess > cenx_fr - halfw:  # or r_guess <= halfw:
        raise RuntimeError(msg)

<<<<<<< HEAD
    ncomp = algo_options.get("ncomp", ncomp)
    svd_mode = algo_options.get("svd_mode", svd_mode)
    scaling = algo_options.get("scaling", scaling)
    imlib = algo_options.get("imlib", imlib)
    interpolation = algo_options.get("interpolation", interpolation)
    collapse = algo_options.get("collapse", collapse)
    collapse_ifs = algo_options.get("collapse_ifs", "absmean")
    nproc = algo_options.get("nproc", 1)
=======
    algo_opt_copy = algo_options.copy()
    ncomp = algo_opt_copy.pop("ncomp", ncomp)
    svd_mode = algo_opt_copy.pop("svd_mode", svd_mode)
    scaling = algo_opt_copy.pop("scaling", scaling)
    imlib = algo_opt_copy.pop("imlib", imlib)
    interpolation = algo_opt_copy.pop("interpolation", interpolation)
    collapse = algo_opt_copy.pop("collapse", collapse)
    collapse_ifs = algo_opt_copy.pop("collapse_ifs", "absmean")
    nproc = algo_opt_copy.pop("nproc", 1)
    verbose = algo_opt_copy.pop("verbose", False)
    if algo == pca:
        mask_rdi = algo_opt_copy.pop("mask_rdi", None)
>>>>>>> e6cafa92

    if algo == pca_annulus:
        res = pca_annulus(
            cube,
            angs,
            ncomp,
            annulus_width,
            r_guess,
            cube_ref,
            svd_mode,
            scaling,
            imlib=imlib,
            interpolation=interpolation,
            collapse=collapse,
            collapse_ifs=collapse_ifs,
            weights=weights,
            nproc=nproc,
            **algo_opt_copy,
        )

    elif algo == pca_annular or algo == nmf_annular:
        tol = algo_opt_copy.pop("tol", 1e-1)
        min_frames_lib = algo_opt_copy.pop("min_frames_lib", 2)
        max_frames_lib = algo_opt_copy.pop("max_frames_lib", 200)
        radius_int = max(1, int(np.floor(r_guess - annulus_width / 2)))
<<<<<<< HEAD
        radius_int = algo_options.get("radius_int", radius_int)
        asize = algo_options.get("asize", annulus_width)
        delta_rot = algo_options.get("delta_rot", delta_rot)
=======
        radius_int = algo_opt_copy.pop("radius_int", radius_int)
>>>>>>> e6cafa92
        # crop cube to just be larger than annulus => FASTER PCA
        crop_sz = int(2 * np.ceil(radius_int + asize + 1))
        if not crop_sz % 2:
            crop_sz += 1
        if crop_sz < cube.shape[-2] and crop_sz < cube.shape[-1]:
            pad = int((cube.shape[-2] - crop_sz) / 2)
            crop_cube = cube_crop_frames(cube, crop_sz, verbose=False)
        else:
            crop_cube = cube
            pad = 0
        if algo == pca_annular:
            res_tmp = algo(
                cube=crop_cube,
                angle_list=angs,
                cube_ref=cube_ref,
                radius_int=radius_int,
                fwhm=fwhm,
                asize=asize,
                delta_rot=delta_rot,
                ncomp=ncomp,
                svd_mode=svd_mode,
                scaling=scaling,
                imlib=imlib,
                interpolation=interpolation,
                collapse=collapse,
                collapse_ifs=collapse_ifs,
                weights=weights,
                tol=tol,
                nproc=nproc,
                min_frames_lib=min_frames_lib,
                max_frames_lib=max_frames_lib,
                full_output=False,
                verbose=verbose,
                **algo_opt_copy,
            )
        else:
            res_tmp = algo(
                cube=crop_cube,
                angle_list=angs,
                cube_ref=cube_ref,
                radius_int=radius_int,
                fwhm=fwhm,
                asize=annulus_width,
                delta_rot=delta_rot,
                ncomp=ncomp,
                scaling=scaling,
                imlib=imlib,
                interpolation=interpolation,
                collapse=collapse,
                weights=weights,
                nproc=nproc,
                min_frames_lib=min_frames_lib,
                max_frames_lib=max_frames_lib,
                full_output=False,
                verbose=verbose,
                **algo_opt_copy,
            )
        # pad again now
        res = np.pad(res_tmp, pad, mode="constant", constant_values=0)

    elif algo == pca:
<<<<<<< HEAD
        scale_list = algo_options.get("scale_list", None)
        ifs_collapse_range = algo_options.get("ifs_collapse_range", "all")
        mask_rdi = algo_options.get("mask_rdi", None)
        delta_rot = algo_options.get("delta_rot", delta_rot)
        source_xy = algo_options.get("source_xy", None)
=======
        scale_list = algo_opt_copy.pop("scale_list", None)
        ifs_collapse_range = algo_opt_copy.pop("ifs_collapse_range", "all")
>>>>>>> e6cafa92
        res = pca(
            cube=cube,
            angle_list=angs,
            cube_ref=cube_ref,
            scale_list=scale_list,
            ncomp=ncomp,
            svd_mode=svd_mode,
            scaling=scaling,
            delta_rot=delta_rot,
            source_xy=source_xy,
            imlib=imlib,
            interpolation=interpolation,
            collapse=collapse,
            collapse_ifs=collapse_ifs,
            ifs_collapse_range=ifs_collapse_range,
            nproc=nproc,
            weights=weights,
            mask_rdi=mask_rdi,
            verbose=verbose,
            **algo_opt_copy,
        )
    else:
        res = algo(cube=cube, angle_list=angs, **algo_options)

    indices = disk((posy, posx), radius=aperture_radius * fwhm)
    yy, xx = indices

    # also consider indices of the annulus for pca_annulus
    if algo == pca_annulus:
        fr_size = res.shape[-1]
        inner_rad = r_guess - annulus_width / 2
        yy_a, xx_a = get_annulus_segments(
            (fr_size, fr_size), inner_rad, annulus_width, nsegm=1
        )[0]
        # only consider overlapping indices
        yy_f = []
        xx_f = []
        for i in range(len(yy)):
            ind_y = np.where(yy_a == yy[i])
            for j in ind_y[0]:
                if xx[i] == xx_a[j]:
                    yy_f.append(yy[i])
                    xx_f.append(xx[i])
        yy = np.array(yy_f, dtype=int)
        xx = np.array(xx_f, dtype=int)

    if collapse is None:
        values = res[:, yy, xx].ravel()
    else:
        values = res[yy, xx].ravel()

    if full_output and collapse is not None:
        return values, res
    else:
        return values


def get_mu_and_sigma(cube, angs, ncomp, annulus_width, aperture_radius, fwhm,
                     r_guess, theta_guess, f_guess=None, psfn=None,
                     cube_ref=None, wedge=None, svd_mode="lapack", scaling=None,
                     algo=pca_annulus, delta_rot=1, imlib="vip-fft",
                     interpolation="lanczos4", collapse="median", weights=None,
                     algo_options={}, bin_spec=False):
    """Extract the mean and standard deviation of pixel intensities in an\
    annulus of the PCA-ADI image obtained with 'algo', in the part of a defined\
    wedge that is not overlapping with PA_pl+-delta_PA.

    Parameters
    ----------
    cube: numpy.array
        The cube of fits images expressed as a numpy.array.
    angs : 1d numpy ndarray
        Vector of derotation angles to align North up in your cube images.
    ncomp: int or None
        The number of principal components for PCA-based algorithms.
    annulus_width: float
        The width in pixels of the annulus on which the PCA is performed.
    aperture_radius: float
        The radius in fwhm of the circular aperture.
    fwhm: float
        Value of the FWHM of the PSF.
    r_guess: float
        The radial position of the center of the circular aperture. This
        parameter is NOT the radial position of the candidate associated to the
        Markov chain, but should be the fixed initial guess.
    theta_guess: float
        The angular position of the center of the circular aperture. This
        parameter is NOT the angular position of the candidate associated to the
        Markov chain, but should be the fixed initial guess.
    f_guess: float, optional
        The flux estimate for the companion.
    psfn: 2D or 3D numpy ndarray, optional
        Normalized psf used to remove the companion if f_guess is provided.
    cube_ref : numpy ndarray, 3d, optional
        Reference library cube. For Reference Star Differential Imaging.
    wedge: tuple, opt
        Range in theta where the mean and standard deviation are computed in an
        annulus defined in the PCA image. If None, it will be calculated
        automatically based on initial guess and derotation angles to avoid.
        If some disc signal is present elsewhere in the annulus, it is
        recommended to provide wedge manually. The provided range should be
        continuous and >0. E.g. provide (270, 370) to consider a PA range
        between [-90,+10].
    svd_mode : {'lapack', 'randsvd', 'eigen', 'arpack'}, str optional
        Switch for different ways of computing the SVD and selected PCs.
    scaling : {None, "temp-mean", spat-mean", "temp-standard",
        "spat-standard"}, None or str optional
        Pixel-wise scaling mode using ``sklearn.preprocessing.scale``
        function. If set to None, the input matrix is left untouched. Otherwise:

        * ``temp-mean``: temporal px-wise mean is subtracted.

        * ``spat-mean``: spatial mean is subtracted.

        * ``temp-standard``: temporal mean centering plus scaling pixel values
          to unit variance (temporally).

        * ``spat-standard``: spatial mean centering plus scaling pixel values
          to unit variance (spatially).

        DISCLAIMER: Using ``temp-mean`` or ``temp-standard`` scaling can improve
        the speckle subtraction for ASDI or (A)RDI reductions. Nonetheless, this
        involves a sort of c-ADI preprocessing, which (i) can be dangerous for
        datasets with low amount of rotation (strong self-subtraction), and (ii)
        should probably be referred to as ARDI (i.e. not RDI stricto sensu).
    algo: python routine, opt {pca_annulus, pca_annular, pca, custom}
        Routine to be used to model and subtract the stellar PSF. From an input
        cube, derotation angles, and optional arguments, it should return a
        post-processed frame.
    delta_rot: float, optional
        If algo is set to pca_annular, delta_rot is the angular threshold used
        to select frames in the PCA library (see description of pca_annular).
    imlib : str, optional
        See the documentation of the ``vip_hci.preproc.frame_rotate`` function.
    interpolation : str, optional
        See the documentation of the ``vip_hci.preproc.frame_rotate`` function.
    collapse : {'median', 'mean', 'sum', 'trimmean', None}, str or None, opt
        Sets the way of collapsing the frames for producing a final image. If
        None then the cube of residuals is returned.
    weights: 1d numpy array or list, optional
        Weights to be applied for a weighted mean. Need to be provided if
        collapse mode is 'wmean'.
    algo_options: dict, opt
        Dictionary with additional parameters related to the algorithm
        (e.g. tol, min_frames_lib, max_frames_lib). If 'algo' is not a vip
        routine, this dict should contain all necessary arguments apart from
        the cube and derotation angles. Note: arguments such as ncomp, svd_mode,
        scaling, imlib, interpolation or collapse can also be included in this
        dict (the latter are also kept as function arguments for consistency
        with older versions of vip).
    bin_spec: bool, optional
        [only used if cube is 4D] Whether to collapse the spectral dimension
        (i.e. estimate a single binned flux) instead of estimating the flux in
        each spectral channel.

    Returns
    -------
    values: numpy.array
        The pixel values in the circular aperture after the PCA process.

    """
    if f_guess is not None and psfn is not None:
        planet_parameter = (r_guess, theta_guess, f_guess)
        array = cube_planet_free(planet_parameter, cube, angs, psfn,
                                 imlib=imlib, interpolation=interpolation,
                                 transmission=None)
    else:
        msg = "WARNING: f_guess not provided. The companion will not be "
        msg += "removed from the cube before estimating mu and sigma. "
        msg += "A wedge will be used"
        print(msg)
        array = cube.copy()

    centy_fr, centx_fr = frame_center(array[0])
    halfw = max(aperture_radius * fwhm, annulus_width / 2)

<<<<<<< HEAD
=======
    # Checking annulus/aperture sizes. Assuming square frames
    msg = "The annulus and/or the circular aperture used by the NegFC falls"
    msg += " outside the FOV. Try increasing the size of your frames or "
    msg += "decreasing the annulus or aperture size."
    msg += "rguess: {:.0f}px; centx_fr: {:.0f}px".format(r_guess, centx_fr)
    msg += "halfw: {:.0f}px".format(halfw)
>>>>>>> e6cafa92
    if r_guess > centx_fr - halfw:  # or r_guess <= halfw:
        # Checking annulus/aperture sizes. Assuming square frames
        msg = "The annulus and/or the circular aperture used by the NegFC falls "
        msg += "outside the FOV. Try increasing the size of your frames or "
        msg += "decreasing the annulus or aperture size."
        msg += "rguess: {:.0f}px; centx_fr: {:.0f}px".format(r_guess, centx_fr)
        msg += "halfw: {:.0f}px".format(halfw)
        raise RuntimeError(msg)

    # check if r_guess is less than fwhm
    if r_guess < fwhm:
        raise ValueError("r_guess should be greater than fwhm.")

    ncomp = algo_options.get("ncomp", ncomp)
    svd_mode = algo_options.get("svd_mode", svd_mode)
    scaling = algo_options.get("scaling", scaling)
    imlib = algo_options.get("imlib", imlib)
    interpolation = algo_options.get("interpolation", interpolation)
    collapse = algo_options.get("collapse", collapse)

    radius_int = max(int(np.floor(r_guess - annulus_width / 2)), 0)
    radius_int = algo_options.get("radius_int", radius_int)

    # not recommended, except if large-scale residual sky present (NIRC2-L')
    hp_filter = algo_options.get("hp_filter", None)
    hp_kernel = algo_options.get("hp_kernel", None)
    if hp_filter is not None:
        if "median" in hp_filter:
            array = cube_filter_highpass(array, mode=hp_filter,
                                         median_size=hp_kernel)
        elif "gauss" in hp_filter:
            array = cube_filter_highpass(array, mode=hp_filter,
                                         fwhm_size=hp_kernel)
        else:
            array = cube_filter_highpass(array, mode=hp_filter,
                                         kernel_size=hp_kernel)

    if algo == pca_annulus:
        pca_res = pca_annulus(
            array,
            angs,
            ncomp,
            annulus_width,
            r_guess,
            cube_ref,
            svd_mode,
            scaling,
            imlib=imlib,
            interpolation=interpolation,
            collapse=collapse,
            weights=weights,
        )
        if f_guess is not None and psfn is not None:
            pca_res_inv = pca_annulus(
                array,
                -angs,
                ncomp,
                annulus_width,
                r_guess,
                cube_ref,
                svd_mode,
                scaling,
                imlib=imlib,
                interpolation=interpolation,
                collapse=collapse,
                weights=weights,
            )

    elif algo == pca_annular:
        tol = algo_options.get("tol", 1e-1)
        min_frames_lib = algo_options.get("min_frames_lib", 2)
        max_frames_lib = algo_options.get("max_frames_lib", 200)
        nproc = algo_options.get("nproc", 1)
        # crop cube to just be larger than annulus => FASTER PCA
        crop_sz = int(2 * np.ceil(radius_int + annulus_width + 1))
        if not crop_sz % 2:
            crop_sz += 1
        if crop_sz < array.shape[1] and crop_sz < array.shape[2]:
            pad = int((array.shape[1] - crop_sz) / 2)
            crop_cube = cube_crop_frames(array, crop_sz, verbose=False)
        else:
            pad = 0
            crop_cube = array

        pca_res_tmp = pca_annular(
            cube=crop_cube,
            angle_list=angs,
            radius_int=radius_int,
            fwhm=fwhm,
            asize=annulus_width,
            delta_rot=delta_rot,
            ncomp=ncomp,
            svd_mode=svd_mode,
            scaling=scaling,
            imlib=imlib,
            interpolation=interpolation,
            collapse=collapse,
            tol=tol,
            nproc=nproc,
            min_frames_lib=min_frames_lib,
            max_frames_lib=max_frames_lib,
            full_output=False,
            verbose=False,
            weights=weights,
        )
        # pad again now
        pca_res = np.pad(pca_res_tmp, pad, mode="constant",
                         constant_values=0)

        if f_guess is not None and psfn is not None:
            pca_res_tinv = pca_annular(
                cube=crop_cube,
                angle_list=-angs,
                radius_int=radius_int,
                fwhm=fwhm,
                asize=annulus_width,
                delta_rot=delta_rot,
                ncomp=ncomp,
                svd_mode=svd_mode,
                scaling=scaling,
                imlib=imlib,
                interpolation=interpolation,
                collapse=collapse,
                tol=tol,
                nproc=nproc,
                min_frames_lib=min_frames_lib,
                max_frames_lib=max_frames_lib,
                full_output=False,
                verbose=False,
                weights=weights,
                )
            pca_res_inv = np.pad(pca_res_tinv, pad, mode="constant",
                                 constant_values=0)

    elif algo == pca:
        scale_list = algo_options.get("scale_list", None)
        ifs_collapse_range = algo_options.get("ifs_collapse_range", "all")
        nproc = algo_options.get("nproc", 1)
        source_xy = algo_options.get("source_xy", None)

        pca_res = pca(
            cube=array,
            angle_list=angs,
            cube_ref=cube_ref,
            scale_list=scale_list,
            ncomp=ncomp,
            svd_mode=svd_mode,
            scaling=scaling,
            delta_rot=delta_rot,
            source_xy=source_xy,
            imlib=imlib,
            interpolation=interpolation,
            collapse=collapse,
            ifs_collapse_range=ifs_collapse_range,
            nproc=nproc,
            weights=weights,
            verbose=False,
        )
<<<<<<< HEAD
        pca_res_inv = pca(
            cube=cube,
            angle_list=-angs,
            cube_ref=cube_ref,
            scale_list=scale_list,
            ncomp=ncomp,
            svd_mode=svd_mode,
            scaling=scaling,
            delta_rot=delta_rot,
            source_xy=source_xy,
            imlib=imlib,
            interpolation=interpolation,
            collapse=collapse,
            ifs_collapse_range=ifs_collapse_range,
            nproc=nproc,
            weights=weights,
            verbose=False,
        )
=======
        if f_guess is not None and psfn is not None:
            pca_res_inv = pca(
                cube=array,
                angle_list=-angs,
                cube_ref=cube_ref,
                scale_list=scale_list,
                ncomp=ncomp,
                svd_mode=svd_mode,
                scaling=scaling,
                imlib=imlib,
                interpolation=interpolation,
                collapse=collapse,
                ifs_collapse_range=ifs_collapse_range,
                nproc=nproc,
                weights=weights,
                verbose=False,
            )
>>>>>>> e6cafa92

    else:
        algo_args = algo_options
        pca_res = algo(cube=array, angle_list=angs, **algo_args)
        if f_guess is not None and psfn is not None:
            pca_res_inv = algo(cube=array, angle_list=-angs, **algo_args)

    if f_guess is not None and psfn is not None:
        if wedge is None:
            wedge = (0, 360)
        else:
            wedge = wedge
    elif wedge is None:
        delta_theta = np.amax(angs) - np.amin(angs)
        if delta_theta > 120:
            delta_theta = 120  # if too much rotation, be less conservative

        theta_ini = (theta_guess + delta_theta) % 360
        theta_fin = theta_ini + (360 - 2 * delta_theta)
        wedge = (theta_ini, theta_fin)
    if wedge is not None:
        if len(wedge) == 2:
            if wedge[0] > wedge[1]:
                msg = "2nd value of wedge smaller than first one => +360"
                print(msg)
                wedge = (wedge[0], wedge[1] + 360)
        else:
            raise TypeError("Wedge should have exactly 2 values")

    # annulus to estimate mu & sigma should encompass the companion location
    indices = get_annular_wedge(pca_res, inner_radius=radius_int,
<<<<<<< HEAD
                                width=annulus_width, wedge=wedge)
    yy, xx = indices
    indices_inv = get_annular_wedge(pca_res_inv, inner_radius=radius_int,
                                    width=annulus_width, wedge=wedge)
    yyi, xxi = indices_inv
    all_res = np.concatenate((pca_res[yy, xx], pca_res_inv[yyi, xxi]))
=======
                                width=min(annulus_width, 2 * fwhm),
                                wedge=wedge)
    yy, xx = indices
    if f_guess is not None and psfn is not None:
        indices_inv = get_annular_wedge(pca_res_inv,
                                        inner_radius=radius_int,
                                        width=min(annulus_width, 2 * fwhm))
        yyi, xxi = indices_inv
        all_res = np.concatenate((pca_res[yy, xx], pca_res_inv[yyi, xxi]))
        npx = len(yy) + len(yyi)
    else:
        all_res = pca_res[yy, xx]
        npx = len(yy)
>>>>>>> e6cafa92
    mu = np.nanmean(all_res)
    all_res -= mu
    area = np.pi * (fwhm / 2) ** 2
    ddof = min(int(npx * (1.0 - (1.0 / area))), npx - 1)
    sigma = np.nanstd(all_res, ddof=ddof)

    return mu, sigma


def hessian(array):
    """
    Calculate the Hessian matrix with finite differences for any input array.

    Parameters
    ----------
       array : numpy ndarray
           Input array for which the Hessian matrix should be calculated.

    Returns
    -------
       hessian: numpy ndarray of shape (array.ndim, array.ndim) + array.shape
           The Hessian matrix associated to each element of the input array,
           e.g. for a 2D input, hessian[i, j, k, l] corresponds to the second
           derivative x_ij (ij can be y or x) at coordinates (k,l) of input
           array.
    """
    grad = np.gradient(array)
    hessian = np.empty((array.ndim, array.ndim) + array.shape,
                       dtype=array.dtype)
    for k, grad_k in enumerate(grad):
        # iterate over dimensions
        # apply gradient again to every component of the first derivative.
        tmp_grad = np.gradient(grad_k)
        for m, grad_km in enumerate(tmp_grad):
            hessian[k, m, :, :] = grad_km
    return hessian<|MERGE_RESOLUTION|>--- conflicted
+++ resolved
@@ -453,16 +453,6 @@
     if r_guess > cenx_fr - halfw:  # or r_guess <= halfw:
         raise RuntimeError(msg)
 
-<<<<<<< HEAD
-    ncomp = algo_options.get("ncomp", ncomp)
-    svd_mode = algo_options.get("svd_mode", svd_mode)
-    scaling = algo_options.get("scaling", scaling)
-    imlib = algo_options.get("imlib", imlib)
-    interpolation = algo_options.get("interpolation", interpolation)
-    collapse = algo_options.get("collapse", collapse)
-    collapse_ifs = algo_options.get("collapse_ifs", "absmean")
-    nproc = algo_options.get("nproc", 1)
-=======
     algo_opt_copy = algo_options.copy()
     ncomp = algo_opt_copy.pop("ncomp", ncomp)
     svd_mode = algo_opt_copy.pop("svd_mode", svd_mode)
@@ -475,7 +465,6 @@
     verbose = algo_opt_copy.pop("verbose", False)
     if algo == pca:
         mask_rdi = algo_opt_copy.pop("mask_rdi", None)
->>>>>>> e6cafa92
 
     if algo == pca_annulus:
         res = pca_annulus(
@@ -501,13 +490,9 @@
         min_frames_lib = algo_opt_copy.pop("min_frames_lib", 2)
         max_frames_lib = algo_opt_copy.pop("max_frames_lib", 200)
         radius_int = max(1, int(np.floor(r_guess - annulus_width / 2)))
-<<<<<<< HEAD
-        radius_int = algo_options.get("radius_int", radius_int)
-        asize = algo_options.get("asize", annulus_width)
-        delta_rot = algo_options.get("delta_rot", delta_rot)
-=======
         radius_int = algo_opt_copy.pop("radius_int", radius_int)
->>>>>>> e6cafa92
+        asize = algo_opt_copy.pop("asize", annulus_width)
+        delta_rot = algo_opt_copy.pop("delta_rot", delta_rot)
         # crop cube to just be larger than annulus => FASTER PCA
         crop_sz = int(2 * np.ceil(radius_int + asize + 1))
         if not crop_sz % 2:
@@ -569,16 +554,11 @@
         res = np.pad(res_tmp, pad, mode="constant", constant_values=0)
 
     elif algo == pca:
-<<<<<<< HEAD
-        scale_list = algo_options.get("scale_list", None)
-        ifs_collapse_range = algo_options.get("ifs_collapse_range", "all")
-        mask_rdi = algo_options.get("mask_rdi", None)
-        delta_rot = algo_options.get("delta_rot", delta_rot)
-        source_xy = algo_options.get("source_xy", None)
-=======
         scale_list = algo_opt_copy.pop("scale_list", None)
         ifs_collapse_range = algo_opt_copy.pop("ifs_collapse_range", "all")
->>>>>>> e6cafa92
+        mask_rdi = algo_options.pop("mask_rdi", None)
+        delta_rot = algo_options.pop("delta_rot", delta_rot)
+        source_xy = algo_options.pop("source_xy", None)
         res = pca(
             cube=cube,
             angle_list=angs,
@@ -755,22 +735,13 @@
     centy_fr, centx_fr = frame_center(array[0])
     halfw = max(aperture_radius * fwhm, annulus_width / 2)
 
-<<<<<<< HEAD
-=======
     # Checking annulus/aperture sizes. Assuming square frames
     msg = "The annulus and/or the circular aperture used by the NegFC falls"
     msg += " outside the FOV. Try increasing the size of your frames or "
     msg += "decreasing the annulus or aperture size."
     msg += "rguess: {:.0f}px; centx_fr: {:.0f}px".format(r_guess, centx_fr)
     msg += "halfw: {:.0f}px".format(halfw)
->>>>>>> e6cafa92
     if r_guess > centx_fr - halfw:  # or r_guess <= halfw:
-        # Checking annulus/aperture sizes. Assuming square frames
-        msg = "The annulus and/or the circular aperture used by the NegFC falls "
-        msg += "outside the FOV. Try increasing the size of your frames or "
-        msg += "decreasing the annulus or aperture size."
-        msg += "rguess: {:.0f}px; centx_fr: {:.0f}px".format(r_guess, centx_fr)
-        msg += "halfw: {:.0f}px".format(halfw)
         raise RuntimeError(msg)
 
     # check if r_guess is less than fwhm
@@ -922,26 +893,6 @@
             weights=weights,
             verbose=False,
         )
-<<<<<<< HEAD
-        pca_res_inv = pca(
-            cube=cube,
-            angle_list=-angs,
-            cube_ref=cube_ref,
-            scale_list=scale_list,
-            ncomp=ncomp,
-            svd_mode=svd_mode,
-            scaling=scaling,
-            delta_rot=delta_rot,
-            source_xy=source_xy,
-            imlib=imlib,
-            interpolation=interpolation,
-            collapse=collapse,
-            ifs_collapse_range=ifs_collapse_range,
-            nproc=nproc,
-            weights=weights,
-            verbose=False,
-        )
-=======
         if f_guess is not None and psfn is not None:
             pca_res_inv = pca(
                 cube=array,
@@ -951,6 +902,8 @@
                 ncomp=ncomp,
                 svd_mode=svd_mode,
                 scaling=scaling,
+                delta_rot=delta_rot,
+                source_xy=source_xy,
                 imlib=imlib,
                 interpolation=interpolation,
                 collapse=collapse,
@@ -959,7 +912,6 @@
                 weights=weights,
                 verbose=False,
             )
->>>>>>> e6cafa92
 
     else:
         algo_args = algo_options
@@ -991,14 +943,6 @@
 
     # annulus to estimate mu & sigma should encompass the companion location
     indices = get_annular_wedge(pca_res, inner_radius=radius_int,
-<<<<<<< HEAD
-                                width=annulus_width, wedge=wedge)
-    yy, xx = indices
-    indices_inv = get_annular_wedge(pca_res_inv, inner_radius=radius_int,
-                                    width=annulus_width, wedge=wedge)
-    yyi, xxi = indices_inv
-    all_res = np.concatenate((pca_res[yy, xx], pca_res_inv[yyi, xxi]))
-=======
                                 width=min(annulus_width, 2 * fwhm),
                                 wedge=wedge)
     yy, xx = indices
@@ -1012,7 +956,6 @@
     else:
         all_res = pca_res[yy, xx]
         npx = len(yy)
->>>>>>> e6cafa92
     mu = np.nanmean(all_res)
     all_res -= mu
     area = np.pi * (fwhm / 2) ** 2
