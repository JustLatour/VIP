"""
Implementation of the ANDROMEDA algorithm from [MUG09]_ / [CAN15]_.

Based on ANDROMEDA v3.1 from 28/06/2018.

.. [MUG09]
   | Mugnier et al, 2009
   | **Optimal method for exoplanet detection by angular differential imaging**
   | *J. Opt. Soc. Am. A, 26(6), 1326-1334*
   | `doi:10.1364/JOSAA.26.001326 <http://doi.org/10.1364/JOSAA.26.001326>`_

.. [CAN15]
   | Cantalloube et al, 2015
   | **Direct exoplanet detection and characterization using the ANDROMEDA
     method: Performance on VLT/NaCo data**
   | *A&A, Volume 582, p. 89*
   | `https://arxiv.org/abs/1508.06406
     <https://arxiv.org/abs/1508.06406>`_

"""

__author__ = "Thomas Bédrine, Ralf Farkas"
__all__ = ["andromeda", "AndroParams"]

import numpy as np
from dataclasses import dataclass
from strenum import LowercaseStrEnum as LowEnum

from ..var.filters import frame_filter_highpass, cube_filter_highpass
from ..config.utils_conf import pool_map, iterable
from ..var import dist_matrix
from ..var.object_utils import setup_parameters
from ..var.paramenum import OptMethod

from .utils_andro import (calc_psf_shift_subpix, fitaffine, idl_round,
                          idl_where, robust_std, subpixel_shift)

global CUBE


<<<<<<< HEAD
@dataclass
class AndroParams:
    r"""
    Set of parameters for the ANDROMEDA algorithm.
=======
def andromeda(cube, oversampling_fact, angles, psf, filtering_fraction=0.25,
              min_sep=0.5, annuli_width=1.0, roa=2, opt_method="lsq",
              nsmooth_snr=18, iwa=None, owa=None, precision=50, fast=False,
              homogeneous_variance=True, ditimg=1.0, ditpsf=None, tnd=1.0,
              total=False, multiply_gamma=True, nproc=1, verbose=False):
    """
    Exoplanet detection in ADI sequences by maximum-likelihood approach.

    This is as implemented in [CAN15]_, itself inspired by the framework 
    presented in [MUG09]_.
>>>>>>> 10d7540a

    Parameters
    ----------
    cube : 3d numpy ndarray
        Input cube.
        IDL parameter: ``IMAGES_1_INPUT``
    oversampling_fact : float
        Oversampling factor for the wavelength corresponding to the filter used
        to obtain ``cube`` (defined as the ratio between the wavelength of
        the filter and the Shannon wavelength). Usually above 1 and below 3.
        Note that in ANDROMEDA everything is coded in lambda/D unit so this is
        an important parameter. See Note for example calculation.
        IDL parameter: ``OVERSAMPLING_1_INPUT``
    angle_list : numpy ndarray
        List of parallactic angles associated with each frame in ``cube``. Note
        that, compared to the IDL version, the PA convention is different: If
        you would pass ``[1,2,3]`` to the IDL version, you should pass ``[-1,
        -2, -3]`` to this function to obtain the same results.
        IDL parameter: ``- ANGLES_INPUT``
    psf : 2d numpy ndarray
        The experimental PSF used to model the planet signature in the
        subtracted images. This PSF is usually a non-coronographic or saturated
        observation of the target star.
        IDL parameter: ``PSF_PLANET_INPUT``
    filtering_fraction : float, optional
        Strength of the high-pass filter. If set to ``1``, no high-pass filter
        is used.
        IDL parameter: ``FILTERING_FRACTION_INPUT``
    min_sep : float, optional
        Angular separation is assured to be above ``min_sep*lambda/D``.
        IDL parameter: ``MINIMUM_SEPARATION_INPUT``
    annuli_width : float, optional
        Annuli width on which the subtraction are performed. The same for all
        annuli.
        IDL parameter: ``ANNULI_WIDTH_INPUT``
    roa : float, optional
        Ratio of the optimization area. The optimization annulus area is defined
        by ``roa * annuli_width``.
        ``roa`` is forced to ``1`` when ``opt_method="no"`` is chosen.
        IDL parameter: ``RATIO_OPT_AREA_INPUT``
    opt_method : {'no', 'total', 'lsq', 'robust'}, optional
        Method used to balance for the flux difference that exists between the
        two subtracted annuli in an optimal way during ADI.
        IDL parameter: ``OPT_METHOD_ANG_INPUT``
    nsmooth_snr : int, optional
        Number of pixels over which the radial robust standard deviation profile
        of the SNR map is smoothed to provide a global trend for the SNR map
        normalization. For ``nsmooth_snr=0`` the SNR map normalization is
        disabled.
        IDL parameter: ``NSMOOTH_SNR_INPUT``
    iwa : float or None, optional
        Inner working angle / inner radius of the first annulus taken into
        account, expressed in ``lambda/D``. If ``None``, it is chosen
        automatically between the values ``0.5``, ``4`` or ``0.25``.
        IDL parameter: ``IWA_INPUT``
    owa : float, optional
        Outer working angle / **inner** radius of the last annulus, expressed in
        ``lambda/D``. If ``None``, the value is automatically chosen based on
        the frame size.
        IDL parameter: ``OWA_INPUT``
    precision : int, optional
        Number of shifts applied to the PSF. Passed to
        ``calc_psf_shift_subpix`` , which then creates a 4D cube with shape
        (precision+1, precision+1, N, N).
        IDL parameter: ``PRECISION_INPUT``
    fast : float or bool, optional
        Size of the annuli from which the speckle noise should not be dominant
        anymore, in multiples of ``lambda/D``. If ``True``, a value of
        ``20 lambda/D`` is used, ``False`` (the default) disables the fast mode
        entirely. Above this threshold, the annuli width is set to
        ``4*annuli_width``.
        IDL parameter: ``FAST``
    homogeneous_variance : bool, optional
        If set, variance is treated as homogeneous and is calculated as a mean
        of variance in each position through time.
        IDL parameter: ``HOMOGENEOUS_VARIANCE_INPUT``
    ditimg : float, optional
        DIT for images (in sec)
        IDL Parameter: ``DITIMG_INPUT``
    ditpsf : float or None, optional
        DIT for PSF (in sec)
        IDL Parameter: ``DITPSF_INPUT``
        If set to ``None``, the value of ``ditimg`` is used.
    tnd : float, optional
        Neutral Density Transmission.
        IDL parameter: ``TND_INPUT``
    total : bool, optional
        ``total=True`` is the old behaviour (normalizing the PSF to its sum).
        IDL parameter: ``TOTAL`` (was ``MAX`` in previous releases).
    multiply_gamma : bool, optional
        Use gamma for signature computation too.
        IDL parameter: ``MULTIPLY_GAMMA_INPUT``
    nproc : int, optional
        Number of processes to use.
    verbose : bool, optional
        Print some parameter values for control.
        IDL parameter: ``VERBOSE``
    """
    cube: np.ndarray = None
    oversampling_fact: float = None
    angle_list: np.ndarray = None
    psf: np.ndarray = None
    filtering_fraction: float = 0.25
    min_sep: float = 0.5
    annuli_width: float = 1.0
    roa: float = 2
    opt_method: LowEnum = OptMethod.LSQ
    nsmooth_snr: int = 18
    iwa: float = None
    owa: float = None
    precision: int = 50
    fast: float | bool = False
    homogeneous_variance: bool = True
    ditimg: float = 1.0
    ditpsf: float = None
    tnd: float = 1.0
    total: bool = False
    multiply_gamma: bool = True
    nproc: int = 1
    verbose: bool = False


def andromeda(algo_params: AndroParams = None, **class_params: dict):
    """
    Exoplanet detection in ADI sequences by maximum-likelihood approach.

    This is as implemented in [CAN15]_, itself inspired by the framework presented in
    [MUG09]_.

    Parameters
    ----------
    algo_params: AndroParams
        Dataclass retaining all the needed parameters for ANDROMEDA.
    class_params: dict, optionnal
        Set of parameters needed for an initialization of algo_params if none
        was provided.

    Returns
    -------
    contrast : 2d ndarray
        Calculated contrast map.
        (IDL return value)
    snr : 2d ndarray
        Signal to noise ratio map (defined as the estimated contrast divided by
        the estimated standard deviation of the contrast).
        IDL parameter: ``SNR_OUTPUT``
    snr_norm : 2d ndarray
        IDL parameter: ``SNR_NORM_OUTPUT``
    stdcontrast : 2d ndarray
        Map of the estimated standard deviation of the contrast.
        IDL parameter: `STDDEVCONTRAST_OUTPUT`` (previously
        ``STDEVFLUX_OUTPUT``)
    stdcontrast_norm : 2d ndarray
        Map of the estimated normalized standard deviation of the contrast.
        IDL parameter: ``STDDEVCONTRAST_NORM_OUTPUT``
    likelihood : 2d ndarray
        likelihood
        IDL parameter: ``LIKELIHOOD_OUTPUT``
    ext_radius : float
        Edge of the SNR map. Slightly decreased due to the normalization
        procedure. Useful to a posteriori reject potential companions that are
        too close to the edge to be analyzed.
        IDL parameter: ``EXT_RADIUS_OUTPUT``

    Notes
    -----
    IDL outputs:

    - SNR_OUTPUT
    - SNR_NORM_OUTPUT
    - LIKELIHOOD_OUTPUT
    - STDDEVCONTRAST_OUTPUT (was STDEVFLUX_OUTPUT)
    - STDDEVCONTRAST_NORM_OUTPUT

    The following IDL parameters were not implemented:

        - SDI-related parameters
            - IMAGES_2_INPUT
            - OVERSAMPLING_2_INPUT
            - OPT_METHOD_SPEC_INPUT
        - ROTOFF_INPUT
        - recentering (should be done in VIP before):
            - COORD_CENTRE_1_INPUT
            - COORD_CENTRE_2_INPUT
        - debug/expert testing testing
            - INDEX_NEG_INPUT
            - INDEX_POS_INPUT
            - ANNULI_LIMITS_INPUT
        - other
            - DISPLAY
            - VERSION
            - HELP
        - return parameters
            - IMAGES_1_CENTRED_OUTPUT
            - IMAGES_2_RESCALED_OUTPUT
            - VARIANCE_1_CENTRED_OUTPUT
            - VARIANCE_2_RESCALED_OUTPUT
            - GAMMA_INFO_OUTPUT
        - variances (VARIANCE_1_INPUT, VARIANCE_2_INPUT)

    Note
    ----
    The oversampling factor can be computed as:\
    :math:`oversampling = plsc_{NYQ} / plsc`
    , where:\
        :math:`plsc = 12.25` [mas/px] for SPHERE/IRDIS\
        :math:`plsc_{NYQ} = (0.5*lambda/diam_tel)/pi*180*3600*1e3` [mas/px]\
        lambda = 3.8e-6  : Imaging wavelength [m]\
        diam_tel = 8.0   : Telescope diameter [m]

    """
    if algo_params is None:
        algo_params = AndroParams(**class_params)

    def info(msg, *fmt, **kwfmt):
        if algo_params.verbose:
            print(msg.format(*fmt, **kwfmt))

    def info2(msg, *fmt, **kwfmt):
        if algo_params.verbose == 2:
            print(msg.format(*fmt, **kwfmt))

    global CUBE  # assigned after high-pass filter

    # ===== verify input

    # the andromeda algorithm handles PAs differently from the other algos in
    # VIP. This normalizes the API:
    algo_params.angle_list = -algo_params.angle_list

    andro_cube = np.zeros_like(algo_params.cube)

    if andro_cube.shape[-1] % 2 == 1:
        # shift and crop
        for idx, img in enumerate(algo_params.cube):
            andro_cube[idx] = subpixel_shift(img, 0.5, 0.5)
        andro_cube = andro_cube[:, 1:, 1:]
    else:
        # shifting due to new VIP convention for even-sized images
        for idx, img in enumerate(algo_params.cube):
            andro_cube[idx] = subpixel_shift(img, -0.5, -0.5)

    if algo_params.psf.shape[0] % 2 == 1:
        # shift and crop
        algo_params.psf = subpixel_shift(algo_params.psf, 0.5, 0.5)
        algo_params.psf = algo_params.psf[1:, 1:]
    else:
        # shifting due to new VIP convention for even-sized images
        algo_params.psf = subpixel_shift(algo_params.psf, -0.5, -0.5)

    if algo_params.filtering_fraction > 1 or algo_params.filtering_fraction < 0:
        raise ValueError("``filtering_fraction`` must be between 0 and 1")

    frames, npix, _ = andro_cube.shape
    npixpsf, _ = algo_params.psf.shape

    # ===== set default parameters:

    if algo_params.opt_method != "no":
        if algo_params.roa < 1:
            raise ValueError(
                "The optimization to subtraction area ``roa`` " "must be >= 1"
            )

    else:
        algo_params.roa = 1

    if algo_params.iwa is None:
        for test_iwa in [0.5, 4, 0.25]:
            # keep first IWA which produces frame pairs
            test_ang = 2 * np.arcsin(algo_params.min_sep / (2 * test_iwa)) * 180 / np.pi
            test_id, _, _ = create_indices(algo_params.angle_list, angmin=test_ang)
            if test_id is not None:  # pairs found
                break

        algo_params.iwa = test_iwa
        info("iwa automatically set to {}*lambda/D", algo_params.iwa)

    if algo_params.owa is None:
        algo_params.owa = (npix / 2 - npixpsf / 2) / (2 * algo_params.oversampling_fact)
        info("owa automatically set to {} (based on frame size)", algo_params.owa)
    else:
        # radius of the last annulus taken into account for process [lambda/D]:
        algo_params.owa -= (npixpsf / 2) / (2 * algo_params.oversampling_fact)

    if algo_params.owa <= algo_params.iwa - algo_params.annuli_width:
        raise ValueError("You must increase `owa` or decrease `iwa`")

    if algo_params.fast is False:
        pass
    elif algo_params.fast is True:  # IDL: IF fast EQ 1.0
        algo_params.fast = 20  # [lambda/D]
        if algo_params.owa > algo_params.fast:
            dmean = algo_params.fast
        else:
            algo_params.fast = 0

        if algo_params.iwa > algo_params.fast:
            dmean = algo_params.owa

    else:
        if algo_params.owa > algo_params.fast:
            dmean = algo_params.fast
        else:
            algo_params.fast = 0

    if not algo_params.fast:
        dmean = algo_params.owa
    # dmean is not defined when fast=0, but it is also not used then. <- WHAT?

<<<<<<< HEAD
    if algo_params.fast:
        info(
            "annuli_width is set to {} from {} lambda/D",
            4 * algo_params.annuli_width,
            dmean,
        )
=======
    if fast:
        info("annuli_width is set to {} from {} lambda/D", 4 * annuli_width,
             dmean)
>>>>>>> 10d7540a

    # contrast maps:
    if algo_params.ditpsf is None:
        algo_params.ditpsf = algo_params.ditimg

    if np.asarray(algo_params.tnd).ndim == 0:  # int or float
        info2("Throughput map: Homogeneous transmission: {}%", algo_params.tnd * 100)
    else:  # TODO: test if really 2d map?
        info2("Throughput map: Inhomogeneous 2D throughput map given.")

    if algo_params.nsmooth_snr != 0 and algo_params.nsmooth_snr < 2:
        raise ValueError("`nsmooth_snr` must be >= 2")

    # ===== info output
    if algo_params.filtering_fraction == 1:
        info("No high-pass pre-filtering of the images!")

    # ===== initialize output

    flux = np.zeros_like(andro_cube[0])
    snr = np.zeros_like(andro_cube[0])
    likelihood = np.zeros_like(andro_cube[0])
    stdflux = np.zeros_like(andro_cube[0])

    # ===== pre-processing

    # normalization...
    if algo_params.total:
        psf_scale_factor = np.sum(algo_params.psf)
    else:
        psf_scale_factor = np.max(algo_params.psf)

    # creates new array in memory (prevent overwriting of input parameters)
    algo_params.psf = algo_params.psf / psf_scale_factor

    # ...and spatial filterin on the PSF:
    if algo_params.filtering_fraction != 1:
        algo_params.psf = frame_filter_highpass(
            algo_params.psf, "hann", hann_cutoff=algo_params.filtering_fraction
        )

    # library of all different PSF positions
    psf_cube = calc_psf_shift_subpix(algo_params.psf, precision=algo_params.precision)

    # spatial filtering of the preprocessed image-cubes:
<<<<<<< HEAD
    if algo_params.filtering_fraction != 1:
        if algo_params.verbose:
            print(
                "Pre-processing filtering of the images and the PSF: "
                "done! F={}".format(algo_params.filtering_fraction)
            )
        andro_cube = cube_filter_highpass(
            andro_cube,
            mode="hann",
            hann_cutoff=algo_params.filtering_fraction,
            verbose=algo_params.verbose,
        )
=======
    if filtering_fraction != 1:
        if verbose:
            msg = "Pre-processing filtering of the images and the PSF: "
            msg += "done! F={}".format(filtering_fraction)
            print(msg)

        cube = cube_filter_highpass(cube, mode="hann",
                                    hann_cutoff=filtering_fraction,
                                    verbose=verbose)
>>>>>>> 10d7540a

    CUBE = andro_cube

    # definition of the width of each annuli (to perform ADI)
<<<<<<< HEAD
    dmin = algo_params.iwa  # size of the lowest annuli, in lambda/D
    dmax = algo_params.owa  # size of the greatest annuli, in lambda/D
    if algo_params.fast:
        first_distarray = (
            dmin
            + np.arange(
                int(np.round(np.abs(dmean - dmin - 1)) / algo_params.annuli_width + 1),
                dtype=float,
            )
            * algo_params.annuli_width
        )
        second_distarray = (
            dmean
            + dmin
            - 1
            + np.arange(
                int(np.round(dmax - dmean) / (4 * algo_params.annuli_width) + 1),
                dtype=float,
            )
            * 4
            * algo_params.annuli_width
        )
=======
    dmin = iwa  # size of the lowest annuli, in lambda/D
    dmax = owa  # size of the greatest annuli, in lambda/D
    if fast:
        dran = int(np.round(np.abs(dmean-dmin-1))/annuli_width+1)
        first_distarray = dmin+np.arange(dran, dtype=float) * annuli_width
        dran = int(np.round(dmax - dmean) / (4 * annuli_width) + 1)
        second_distarray = dmean+dmin-1
        second_distarray += np.arange(dran, dtype=float)*4*annuli_width
>>>>>>> 10d7540a
        distarray_lambdaonD = np.hstack([first_distarray, second_distarray])
        if algo_params.iwa > algo_params.fast:
            distarray_lambdaonD = first_distarray
        if distarray_lambdaonD[-1] > dmax:
            distarray_lambdaonD[-1] = dmax

        annuli_limits = (
            algo_params.oversampling_fact * 2 * distarray_lambdaonD
        )  # in pixels

    else:
<<<<<<< HEAD
        distarray_lambdaonD = (
            dmin
            + np.arange(
                int(np.round(dmax - dmin) / algo_params.annuli_width + 1), dtype=float
            )
            * algo_params.annuli_width
        )
        distarray_lambdaonD[-1] = dmax
        annuli_limits = np.floor(
            algo_params.oversampling_fact * 2 * distarray_lambdaonD
        ).astype(int)
=======
        dran = int(np.round(dmax - dmin) / annuli_width + 1)
        distarray_lambdaonD = dmin
        distarray_lambdaonD += np.arange(dran, dtype=float) * annuli_width
        distarray_lambdaonD[-1] = dmax
        annuli_limits = np.floor(oversampling_fact*2*distarray_lambdaonD)
        annuli_limits = annuli_limits.astype(int)
>>>>>>> 10d7540a

    while dmax * (2 * algo_params.oversampling_fact) < annuli_limits[-1]:
        # remove last element:
        annuli_limits = annuli_limits[:-1]  # view, not a copy!

    annuli_number = len(annuli_limits) - 1

    infomsg = "Using these user parameters, {} annuli will be processed, from a "
    infomsg += "separation of {} to {} pixels."
    info(infomsg, annuli_number, annuli_limits[0], annuli_limits[-1])

    # ===== main loop
<<<<<<< HEAD

    add_params = {
        "i": iterable(range(annuli_number)[::-1]),
        "annuli_limits": annuli_limits,
        "psf_cube": psf_cube,
    }

    func_params = setup_parameters(
        params_obj=algo_params,
        fkt=_process_annulus,
        as_list=True,
        show_params=False,
        **add_params,
    )

    res_all = pool_map(
        algo_params.nproc,
        _process_annulus,
        # start with outer annuli, they take longer:
        *func_params,
        msg="annulus",
        leave=False,
        verbose=False,
    )
=======
    res_all = pool_map(nproc, _process_annulus,
                       # start with outer annuli, they take longer
                       iterable(range(annuli_number)[::-1]), annuli_limits, roa,
                       min_sep, oversampling_fact, angles, opt_method,
                       multiply_gamma, psf_cube, homogeneous_variance, verbose,
                       msg="annulus", leave=False, verbose=False)
>>>>>>> 10d7540a

    for res in res_all:
        if res is None:
            continue

        flux += res[0]
        snr += res[1]
        likelihood += res[2]
        stdflux += res[3]

    # translating into contrast:
    # flux_factor: float or 2d array, depending on tnd
    factor = 1 / psf_scale_factor
    flux_factor = factor * algo_params.tnd * (algo_params.ditpsf / algo_params.ditimg)
    if algo_params.verbose:
        print("[34m", "psf_scale_factor:", psf_scale_factor, "[0m")
        print("[34m", "tnd:", algo_params.tnd, "[0m")
        print("[34m", "ditpsf:", algo_params.ditpsf, "[0m")
        print("[34m", "ditimg:", algo_params.ditimg, "[0m")
        print("[34m", "flux_factor:", flux_factor, "[0m")

    # post-processing of the output:
    if algo_params.nsmooth_snr != 0:
        if algo_params.verbose:
            print("Normalizing SNR...")

        # normalize snr map by its radial robust std:
<<<<<<< HEAD
        snr_norm, snr_std = normalize_snr(
            snr, nsmooth_snr=algo_params.nsmooth_snr, fast=algo_params.fast
        )
=======
        snr_norm, snr_std = normalize_snr(snr, nsmooth_snr=nsmooth_snr,
                                          fast=fast)
>>>>>>> 10d7540a

        # normalization of the std of the flux (same way):
        stdflux_norm = np.zeros((npix, npix))
        zone = snr_std != 0
        stdflux_norm[zone] = stdflux[zone] * snr_std[zone]

        ext_radius = annuli_limits[annuli_number - 1] / (
            2 * algo_params.oversampling_fact
        )

        # TODO: return value handling should be improved.

        return (flux * flux_factor,  # IDL RETURN
                snr,  # snr_output
                snr_norm,  # snr_norm_output
                stdflux * flux_factor,  # IDL stddevcontrast_output
                stdflux_norm * flux_factor,  # IDL stddevcontrast_norm_output
                likelihood,  # IDL likelihood_output
                ext_radius)  # IDL ext_radius_output, [lambda/D]

        # previous return values:
        # return flux, snr_norm, likelihood, stdflux_norm, ext_radius
    else:
<<<<<<< HEAD
        ext_radius = np.floor(annuli_limits[annuli_number]) / (
            2 * algo_params.oversampling_fact
        )

        return (
            flux * flux_factor,  # IDL RETURN
            snr,  # snr_output
            snr,  # snr_norm_output
            stdflux * flux_factor,  # IDL stddevcontrast_output
            stdflux * flux_factor,  # IDL stddevcontrast_norm_output
            likelihood,  # IDL likelihood_output
            ext_radius,
        )  # IDL ext_radius_output [lambda/D]


def _process_annulus(
    i,
    annuli_limits,
    roa,
    min_sep,
    oversampling_fact,
    angle_list,
    opt_method,
    multiply_gamma,
    psf_cube,
    homogeneous_variance,
    verbose=False,
):
=======
        ext_radius = np.floor(annuli_limits[annuli_number])
        ext_radius /= (2*oversampling_fact)

        return (flux * flux_factor,  # IDL RETURN
                snr,  # snr_output
                snr,  # snr_norm_output
                stdflux * flux_factor,  # IDL stddevcontrast_output
                stdflux * flux_factor,  # IDL stddevcontrast_norm_output
                likelihood,  # IDL likelihood_output
                ext_radius)  # IDL ext_radius_output [lambda/D]


def _process_annulus(i, annuli_limits, roa, min_sep, oversampling_fact, angles,
                     opt_method, multiply_gamma, psf_cube, homogeneous_variance,
                     verbose=False):
>>>>>>> 10d7540a
    """
    Process one single annulus, with diff_images and andromeda_core.

    Parameters
    ----------
    i : int
        Number of the annulus
    **kwargs

    Returns
    -------
    res : tuple
        The result of ``andromeda_core``, on the specific annulus.

    """
    global CUBE

    rhomin = annuli_limits[i]
    rhomax = annuli_limits[i + 1]
    rhomax_opt = np.sqrt(roa * rhomax**2 - (roa - 1) * rhomin**2)

    # compute indices from min_sep
    if verbose:
        print("  Pairing frames...")
    min_sep_pix = min_sep * oversampling_fact * 2
    angmin = 2 * np.arcsin(min_sep_pix / (2 * rhomin)) * 180 / np.pi
    index_neg, index_pos, indices_not_used = create_indices(angle_list, angmin)

    if len(indices_not_used) != 0:
        if verbose:
<<<<<<< HEAD
            print(
                "  WARNING: {} frame(s) cannot be used because it wasn't "
                "possible to find any other frame to couple with them. "
                "Their indices are: {}".format(len(indices_not_used), indices_not_used)
            )
        max_sep_pix = (
            2 * rhomin * np.sin(np.deg2rad((max(angle_list) - min(angle_list)) / 4))
        )
=======
            msg = "  WARNING: {} frame(s) cannot be used because it wasn't "
            msg += "possible to find any other frame to couple with them. "
            msg += "Their indices are: {}"
            print(msg.format(len(indices_not_used), indices_not_used))
        max_sep_pix = 2*rhomin*np.sin(np.deg2rad((max(angles)-min(angles)) / 4))
>>>>>>> 10d7540a
        max_sep_ld = max_sep_pix / (2 * oversampling_fact)

        if verbose:
            msg = "  For all frames to be used in this annulus, the minimum"
            msg += " separation must be set at most to {} *lambda/D "
            msg += "(corresponding to {} pixels)."
            print(msg.format(max_sep_ld, max_sep_pix))

    if index_neg is None:
        if verbose:
            msg = "  Warning: No couples found for this distance. "
            msg += "Skipping annulus..."
            print(msg)

        return None

    # ===== angular differences
    if verbose:
        print("  Performing angular difference...")

    res = diff_images(cube_pos=CUBE[index_pos], cube_neg=CUBE[index_neg],
                      rint=rhomin, rext=rhomax_opt, opt_method=opt_method)
    cube_diff, gamma, gamma_prime = res

    if not multiply_gamma:
        # reset gamma & gamma_prime to 1 (they were returned by diff_images)
        gamma = np.ones_like(gamma)
        gamma_prime = np.ones_like(gamma_prime)

    # TODO: gamma_info_output etc not implemented

    # ;Gamma_affine:
    # gamma_info_output[0,0,i] = min(gamma_output_ang[*,0])
    # gamma_info_output[1,0,i] = max(gamma_output_ang[*,0])
    # gamma_info_output[2,0,i] = mean(gamma_output_ang[*,0])
    # gamma_info_output[3,0,i] = median(gamma_output_ang[*,0])
    # gamma_info_output[4,0,i] = variance(gamma_output_ang[*,0])
    # ;Gamma_prime:
    # gamma_info_output[0,1,i] = min(gamma_output_ang[*,1])
    # gamma_info_output[1,1,i] = max(gamma_output_ang[*,1])
    # gamma_info_output[2,1,i] = mean(gamma_output_ang[*,1])
    # gamma_info_output[3,1,i] = median(gamma_output_ang[*,1])
    # gamma_info_output[4,1,i] = variance(gamma_output_ang[*,1])
    #
    #
    # -> they are returned, no further modification from here on.

    # launch andromeda core (:859)
    if verbose:
        print("  Matching...")
<<<<<<< HEAD
    res = andromeda_core(
        diffcube=cube_diff,
        index_neg=index_neg,
        index_pos=index_pos,
        angle_list=angle_list,
        psf_cube=psf_cube,
        homogeneous_variance=homogeneous_variance,
        rhomin=rhomin,
        rhomax=rhomax,
        gamma=gamma,
        verbose=verbose,
    )
=======
    res = andromeda_core(diffcube=cube_diff,
                         index_neg=index_neg,
                         index_pos=index_pos,
                         angles=angles,
                         psf_cube=psf_cube,
                         homogeneous_variance=homogeneous_variance,
                         rhomin=rhomin,
                         rhomax=rhomax,
                         gamma=gamma,
                         verbose=verbose)
>>>>>>> 10d7540a
    # TODO: ANDROMEDA v3.1r2 calls `ANDROMEDA_CORE` with `/WITHOUT_GAMMA_INPUT`.
    return res  # (flux, snr, likelihood, stdflux)


<<<<<<< HEAD
def andromeda_core(
    diffcube,
    index_neg,
    index_pos,
    angle_list,
    psf_cube,
    rhomin,
    rhomax,
    gamma=None,
    homogeneous_variance=True,
    verbose=False,
):
=======
def andromeda_core(diffcube, index_neg, index_pos, angles, psf_cube, rhomin,
                   rhomax, gamma=None, homogeneous_variance=True, verbose=False):
>>>>>>> 10d7540a
    """
    Core engine of ANDROMEDA.

    Estimates the flux distribution in the observation field from differential
    images built from different field rotation angles.

    Parameters
    ----------
    diffcube : 3d ndarray
        Differential image cube, set of ``npairs`` differential images. Shape
        ``(npairs, npix, npix)``.
        IDL parameter: ``DIFF_IMAGES_INPUT``
    index_neg : 1d ndarray
    index_pos : 1d ndarray
    angle_list : 1d ndarray
        IDL parameter: ``ANGLES_INPUT``
    psf_cube : 4d ndarray
        IDL parameter: ``PSFCUBE_INPUT``
    rhomin : float
        IDL parameter: ``RHOMIN_INPUT``
    rhomax : float
        is ceiled for the pixel-for-loop.
        IDL parameter: ``RHOMAX_INPUT``
    gamma
        IDL parameter: ``GAMMA_INPUT[*, 0]``
    homogeneous_variance: bool, optional
        IDL parameter: ``HOMOGENEOUS_VARIANCE_INPUT``
    verbose : bool, optional
        print more.

    Returns
    -------
    flux : 2d ndarray
        IDL return value
    snr : 2d ndarray
        IDL output parameter: ``SNR_OUTPUT``
    likelihood : 2d ndarray
        IDL output parameter: ``LIKELIHOOD_OUTPUT``
    stdflux : 2d ndarray
        IDL output parameter: ``STDEVFLUX_OUTPUT``

    Notes
    -----
    - IDL 15/05/2018: add a check if there is only one couple and hence
      weights_diff_2D = 1.

    Differences from IDL implementation
    ^^^^^^^^^^^^^^^^^^^^^^^^^^^^^^^^^^^

    Upper case parameters/functions refer to the IDL ANDROMEDA implementation.

    - IDL ANDROMEDA accepts ``WITHOUT_GAMMA_INPUT`` (boolean, for test) and
      ``GAMMA_INPUT`` ("tuple" of ``gamma`` and ``gamma_prime``). The
      ``gamma_prime`` part of ``GAMMA_INPUT`` is never used inside
      ``ANDROMEDA_CORE``. Instead of these parameters, the python implementation
      accepts one single ``gamma`` parameter.
    - IDL's ``kmax`` was renamed to ``npairs``.
    - **not implemented parameters**:
        - The ``POSITIVITY`` parameter is not used any more in ANDROMEDA,
          and maybe removed in the future. It was removed in the python
          implementation.
        - ``GOOD_PIXELS_INPUT``
            - This is a mask, applied to IDL's ``weight_cut`` and
              ``weighted_diff_images``. It is functional in ``ANDROMEDA_CORE``,
              but not exposed through the ``ANDROMEDA`` function.
        - ``MASK_INPUT``
            - similar to ``GOOD_PIXELS_INPUT``, but applied to IDL's
            ``select_pixels`` (which controlls which pixels are processed). It
            is not exposed to ``ANDROMEDA``.
        - ``WEIGHTS_DIFF_INPUT``
            - "(optional input) cube of inverse-of-variance maps. If it is not
              given the variance is treated as constant in time and computed
              empirically for each spatial position."
            - in the python implementation, the variance is **always** treated
              as constant in time.
            - note: ``WEIGHTS_DIFF_INPUT`` is obtained as ``WEIGHTS_OUTPUT``
              from ``DIFF_IMAGES``.
        - ``PATTERN_OUTPUT``
            - this is just an empty ``DBLARR(npix, npix, kmax)``

    """
    npairs, npix, _ = diffcube.shape
    npixpsf = psf_cube.shape[2]  # shape: (p+1, p+1, x, y)
    precision = psf_cube.shape[0] - 1

    # ===== verify + sanitize input
    if npix % 2 == 1:
        raise ValueError("size of the cube is odd!")
    if npixpsf % 2 == 1:
        raise ValueError("PSF has odd pixel size!")

    if gamma is None:
        if verbose:
            msg = "    ANDROMEDA_CORE: The scaling factor is not taken into "
            msg += "account to build the model!"
            print(msg)

    # calculate variance
    if npairs == 1:
        variance_diff_2d = 1
    else:
        variance_diff_2d = (diffcube**2).sum(0) / npairs - (
            diffcube.sum(0) / npairs
        ) ** 2

    # calculate weights from variance
    if homogeneous_variance:
        varmean = np.mean(variance_diff_2d)  # idlwrap.mean
        weights_diff_2d = np.zeros((npix, npix)) + 1 / varmean
        if verbose:
            msg = "    ANDROMEDA_CORE: Variance is considered homogeneous, mean"
            msg += " {:.3f}".format(varmean)
            print(msg)
    else:
        weights_diff_2d = (variance_diff_2d > 0)
        weights_diff_2d /= (variance_diff_2d + (variance_diff_2d == 0))
        if verbose:
            msg = "    ANDROMEDA_CORE: Variance is taken equal to the "
            msg += "empirical variance in each pixel (inhomogeneous, but "
            msg += "constant in time)"
            print(msg)

    wd_images = diffcube * weights_diff_2d

    # create annuli
    d = dist_matrix(npix)
    select_pixels = (d > rhomin) & (d < rhomax)

    if verbose:
        msg = "    ANDROMEDA_CORE: working with {} differential images, radius "
        msg += "{} to {}".format(npairs, rhomin, rhomax)
        print(msg)

    # definition of the expected pattern (if a planet is present)
    numerator = np.zeros((npix, npix))
    denominator = np.ones((npix, npix))

    parang = np.array([angle_list[index_neg], angle_list[index_pos]]) * np.pi / 180
    # shape (2,npairs) -> array([[1, 2, 3],
    #                             [4, 5, 6]])   (for npairs=3)
    # IDL: dimension = SIZE =  _, npairs,2, _, _

    for j in range(npix // 2 - np.ceil(rhomax).astype(int),
                   npix // 2 + np.ceil(rhomax).astype(int)):
        for i in range(npix // 2 - np.ceil(rhomax).astype(int),
                       npix // 2 + np.ceil(rhomax).astype(int)):  # same ranges!
            # IDL: scans in different direction!
            if select_pixels[j, i]:
                # distance to center of rotation, in x
                x0 = i - (npix / 2 - 0.5)
                # distance to center of rotation, in y
                y0 = j - (npix / 2 - 0.5)

                decalx = x0 * np.cos(parang) - y0 * np.sin(parang)  # (2,npairs)
                decaly = y0 * np.cos(parang) + x0 * np.sin(parang)  # (2,npairs)

                tbr = decalx - np.floor(decalx).astype(int)
                subp_x = (idl_round(tbr) * precision).astype(int)  # (2,npairs)
                tbr = decaly - np.floor(decaly).astype(int)
                subp_y = (idl_round(tbr) * precision).astype(int)  # (2,npairs)

                # compute, for each k and for both positive and negative indices
                # the coordinates of the squares in which the psf will be placed
                # lef, bot, ... have shape (2,npairs)
                lef = npix // 2 + np.floor(decalx).astype(int) - npixpsf // 2
                bot = npix // 2 + np.floor(decaly).astype(int) - npixpsf // 2
                rig = npix // 2 + np.floor(decalx).astype(int) + npixpsf//2 - 1
                top = npix // 2 + np.floor(decaly).astype(int) + npixpsf//2 - 1

                # now select the minimum of the two, to compute the area to be
                # cut (the smallest rectangle which contains both psf's)
                px_xmin = np.minimum(lef[0], lef[1])
                px_xmax = np.maximum(rig[0], rig[1])
                px_ymin = np.minimum(bot[0], bot[1])
                px_ymax = np.maximum(top[0], top[1])

                # computation of planet patterns
                num_part = 0
                den_part = 0

                for k in range(npairs):
                    # this is the innermost loop, performed MANY times
                    patt_pos = np.zeros((px_ymax[k] - px_ymin[k] + 1,
                                         px_xmax[k] - px_xmin[k] + 1))
                    patt_neg = np.zeros((px_ymax[k] - px_ymin[k] + 1,
                                         px_xmax[k] - px_xmin[k] + 1))

                    # put the positive psf in the right place
                    y0 = bot[1, k] - px_ymin[k]
                    yN = bot[1, k] - px_ymin[k] + npixpsf
                    x0 = lef[1, k] - px_xmin[k]
                    xN = lef[1, k] - px_xmin[k] + npixpsf
                    patt_pos[y0:yN, x0:xN] = psf_cube[subp_y[1, k], subp_x[1, k]]
                    # TODO: should add a +1 somewhere??

                    # same for the negative psf, with a multiplication by gamma!
                    y0 = bot[0, k] - px_ymin[k]
                    yN = bot[0, k] - px_ymin[k] + npixpsf
                    x0 = lef[0, k] - px_xmin[k]
                    xN = lef[0, k] - px_xmin[k] + npixpsf
                    patt_neg[y0:yN, x0:xN] = psf_cube[subp_y[0, k], subp_x[0, k]]
                    # TODO: should add a +1 somewhere??

                    # subtraction between the two
                    if gamma is None:
                        pc = patt_pos - patt_neg
                    else:
                        pc = patt_pos - patt_neg * gamma[k]

                    # compare current (2D) map of small rectangle of weights:
                    if npairs == 1:
                        weight_cut = weights_diff_2d
                    else:
                        weight_cut = weights_diff_2d[px_ymin[k]: px_ymax[k] + 1,
                                                     px_xmin[k]: px_xmax[k] + 1]

                    num_part += np.sum(pc*wd_images[k,
                                                    px_ymin[k]: px_ymax[k] + 1,
                                                    px_xmin[k]: px_xmax[k] + 1])

                    den_part += np.sum(pc**2 * weight_cut)

                numerator[j, i] = num_part
                denominator[j, i] = den_part

    # computation of estimated flux for current assumed planet position:
    flux = numerator / denominator

    # computation of snr map:
    snr = numerator / np.sqrt(denominator)

    # computation of likelihood map:
    likelihood = 0.5 * snr**2

    # computation of the standard deviation on the estimated flux
    stdflux = flux / (snr + (snr == 0))
    # TODO: 0 values are replaced by 1, but
    # small values like 0.1 are kept. Is this
    # the right approach?

    return flux, snr, likelihood, stdflux


def create_indices(angle_list, angmin, verbose=True):
    """
    Compute the couples of indices to satisfy the minimum separation ``angmin``.

    Given a monotonic array of ``angle_list``, this function computes and returns
    the couples of indices of the array for which the separation is the closest
    to the value ``angmin``, by using the highest possible number of angles, all
    if possible.


    Parameters
    ----------
    angle_list : 1d numpy ndarray
        ndarray containing the angles associated to each image. The array should
        be monotonic
    angmin : float
        The minimum acceptable difference between two angles of a couple.
    verbose : bool, optional
        Show warning if no couples can be found.

    Returns
    -------
    indices_neg, indices_pos : ndarrays or None
        The couples of indices, so that ``index_pos[0]`` should be paired with
        ``index_neg[0]`` and so on. Set to None if no couples can be found.
    indices_not_used : list
        The list of the frames which were not used. This list should preferably
        be empty.

    Notes
    -----
    - ``WASTE`` flag removed, instead this function returns ``indices_not_used``

    """
    # make array monotonic -> increasing
    if angle_list[-1] < angle_list[0]:
        angle_list = -angle_list

    good_angles = idl_where(angle_list - angle_list[0] >= angmin)

    if len(good_angles) == 0:
        if verbose:
            print(
                "Impossible to find any couple of angles! Try to "
                "reduce the IWA first, else you need to reduce the "
                "minimum separation."
            )
        return None, None, []

    indices_neg = [0]
    indices_pos = [good_angles[0]]
    indices_not_used = []

    for i in range(1, len(angle_list)):
        good_angles = idl_where((angle_list - angle_list[i] >= angmin))

        if len(good_angles) > 0:
            indices_neg.append(i)
            indices_pos.append(good_angles[0])
        else:  # search in other direction
            if i not in indices_pos:
                good_angles_back = idl_where((angle_list[i] - angle_list >= angmin))

                if len(good_angles_back) > 0:
                    indices_neg.append(i)
                    indices_pos.append(good_angles_back[-1])
                else:
                    # no new couple found
                    indices_not_used.append(i)

    return np.array(indices_neg), np.array(indices_pos), indices_not_used


def diff_images(cube_pos, cube_neg, rint, rext, opt_method="lsq",
                variance_pos=None, variance_neg=None, verbose=False):
    """
    Compute the optimized difference between two cubes of images.

    Parameters
    ----------
    cube_pos : 3d ndarray
        stack of square images (nimg x N x N)
    cube_neg : 3d ndarray
        stack of square images (nimg x N x N)
    rint : float
        inner radius of the optimization annulus (in pixels)
    rext : float
        outer radius of the optimization annulus (in pixels)
    opt_method : {'no', 'total', 'lsq', 'l1'}, optional
        Optimization for the immage difference. Numeric values kept for
        compatibility with the IDL version (e.g. calling both functions with the
        same parameters)

        ``"no"`` / ``1``
           corresponds to ``diff_images = i1 - gamma*i2`` and
           ``gamma = gamma_prime = 0``
        ``"total"`` / ``2``
           total ratio optimization. ``diff_images = i1 - gamma*i2`` and
           ``gamma = sum(i1*i2 / sum(i2**2))``, ``gamma_prime = 0``
        ``"lsq"`` / ``3``
           least-squares optimization. ``diff_images = i1 - gamma*i2``,
           ``gamma = sum(i1*i2)/sum(i2**2)``, ``gamma_prime = 0``
        ``"l1"`` / ``4``
           L1-affine optimization, using ``fitaffine`` function.
           ``diff_images = i1 - gamma * i2 - gamma_prime``
    verbose : bool, optional
        Prints some parameters, most notably the values of gamma for each
        difference

    Returns
    -------
    cube_diff
        cube with differences, shape (nimg x N x N)
    gamma, gamma_prime
        arrays containing the optimization coefficient gamma and gamma'. To
        be used to compute the correct planet signatures used by the ANDROMEDA
        algorithm.

    Note
    ----
    - ``GN_NO`` and ``GAIN`` keywords were never used in the IDL version, so
      they were not implemented.
    - VARIANCE_POS_INPUT, VARIANCE_NEG_INPUT, VARIANCE_TOT_OUTPUT,
      WEIGHTS_OUTPUT were removed
    - The numeric ``opt_method`` from the IDL version (``1`` for ``"no"``,
      etc.) are also accepted, but discouraged. Use the strings instead.

    """
    nimg, npix, _ = cube_pos.shape

    # initialize
    cube_diff = np.zeros_like(cube_pos)
    gamma = np.zeros(nimg)  # linear factor, per frame
    gamma_prime = np.zeros(nimg)  # affine factor. Only !=0 for 'l1' affine fit

    distarray = dist_matrix(npix)
    annulus = (distarray > rint) & (distarray <= rext)  # 2d True/False map

    if verbose:
        print("number of elements in annulus:", annulus.sum())

    # compute normalization factors
    if opt_method in ["no", 1]:
        # no renormalization
        msg = "    DIFF_IMAGES: no optimisation is being performed. Note that "
        msg += "keywords rint and rext will be ignored."
        print(msg)
        gamma += 1
    else:
        if verbose:
            msg = "  DIFF_IMAGES: optimization annulus limits: {:.1f} -> {:.1f}"
            print(msg.format(rint, rext))

        for i in range(nimg):
            if opt_method in ["total", 2]:
                sum1 = np.sum(cube_pos[i][annulus])
                sum2 = np.sum(cube_neg[i][annulus])
                gamma[i] = sum1/sum2
            elif opt_method in ["lsq", 3]:
                sum1 = np.sum(cube_pos[i][annulus] * cube_neg[i][annulus])
                sum2 = np.sum(cube_neg[i][annulus] ** 2)
                gamma[i] = sum1/sum2

                if verbose:
                    msg = "DIFF_IMAGES: Factor gamma_ls for difference #{}:{}"
                    print(msg.format(i + 1, gamma[i]))
            elif opt_method in ["l1", 4]:  # L1-affine optimization
                ann_pos = cube_pos[i][annulus]
                ann_neg = cube_neg[i][annulus]
                gamma[i], gamma_prime[i] = fitaffine(y=ann_pos, x=ann_neg)
                if verbose:
                    msg = "    DIFF_IMAGES: Factor gamma and gamma_prime for "
                    msg += "difference #{}/{}: {}, {}"
                    print(msg.format(i + 1, nimg, gamma[i], gamma_prime[i]))
            else:
                raise ValueError("opt_method '{}' unknown".format(opt_method))

    if verbose:
        msg = "    DIFF_IMAGES: median gamma={:.3f}, median gamma_prime={:.3f}"
        print(msg.format(np.median(gamma), np.median(gamma_prime)))

    # compute image differences
    for i in range(nimg):
        cube_diff[i] = cube_pos[i] - cube_neg[i] * gamma[i] - gamma_prime[i]

    return cube_diff, gamma, gamma_prime


def normalize_snr(snr, nsmooth_snr=1, iwa=None, owa=None, oversampling=None,
                  fast=None, fit=False, show=False):
    """
    Normalize each pixels of the SNR map by the robust std of its annulus.

    The aim is to get rid of the decreasing trend from the center of the image
    to its edge in order to obtain a SNR map of mean 0 and of variance 1 as
    expected by the algorithm if the noise model (white) was right. Thanks to
    this operation, a constant threshold can be applied on the SNR map to
    perform automatic detection.

    Parameters
    ----------
    snr : 2d ndarray
        Square image/SNR-map to be normalized by its own radial
        robust standard deviation.
    nsmooth_snr : int [pixels], optional
        Number of pixel(s) over which the robust std radial profile is smoothed
        in the outer direction. (e.g. if ``nsmooth_snr=8``, the regarded
        annulus is smoothed w.r.t the 8 following adjacent pixel-annulus (at
        larger separation).
    iwa : float, optional
        Inner working angle in lambda/D. Radius of the smallest annulus
        processed by ANDROMEDA.
    owa : float, optional
        Outer working angle in lambda/D. Radius of the widest annulus processed
        by ANDROMEDA.
    oversampling : float or None, optional
    fast : bool
        (Can also be a non-zero int, as used inside ``andromeda``.)
    fit : bool, optional
        Use a 4D polynomial fit.
    show : bool, optional
        NOT IMPLEMENTED

    Returns
    -------
    snr_norm
        Normalized SNR map of mean 0 and variance 1.
    snr_std
        In order to calculate once for all the
        2D map of the SNR radial robust standard deviation,
        this variable records it.

    Note
    ----
    - in IDL ANDROMEDA, ``/FIT`` is disabled by default, so it was not (yet)
      implemented.

    """
    # ===== initialization
    nsnr = snr.shape[1]
    xcen = ycen = (nsnr - 1) / 2  # floats

    prof_snr = couronne_img(image=snr, xcen=xcen, ycen=ycen, verbose=False)
    # couronne_img, image_input=snr_input, xcen_input=xcen , ycen_input=ycen, $
    #               intenmoy_output=prof_snr, /SILENT

    it_nosmoo = np.zeros(nsnr // 2)  # TODO: check even/odd frames
    it_robust = np.zeros(nsnr // 2)
    imaz_robust = np.zeros_like(snr)

    # ===== defaults
    if owa is None or oversampling is None:
        # If no OWA input then just take the last non-zero value
        dmax = nsnr // 2
    else:
        dmax = np.ceil(owa * 2 * oversampling).astype(int)
        if dmax > nsnr / 2:
            dmax = nsnr // 2

    if iwa is None or oversampling is None:
        # If no IWA input then just take the first non-zero value
        for dm in range(nsnr // 2):  # TODO: floor/ceil?
            dmin = dm
            if snr[int(xcen + dm), int(ycen)] != 0:
                break
    else:
        dmin = np.round(iwa * 2 * oversampling).astype(int)

    # ===== build annulus
    tempo = dist_matrix(nsnr, xcen, ycen)  # 2D ndarray
    # IDL: DIST_CIRCLE, tempo, nsnr, xcen, ycen

    # ===== main calculations
    j = 0
    for i in range(dmin, dmax):
        if prof_snr[i] != 0:
            id = (tempo >= i) & (tempo <= i + nsmooth_snr)
            id2 = (tempo >= i - 0.5) & (tempo <= i + 0.5)
            id3 = (tempo >= i) & (tempo <= i + 1)

            it_nosmoo[i] = robust_std(snr[id3])
            it_robust[i] = robust_std(snr[id])

            if nsmooth_snr == 0:  # IDL: IF nn EQ 1.0
                imaz_robust[id3] = it_nosmoo[i]
            else:
                imaz_robust[id2] = it_robust[i]
        else:
            j = i
            break  # IDL: `GOTO, farzone`

    # IDL `farzone:`
    dfast = 450  # [px] for SPHERE-IRDIS data # TODO: add as function argument?
    dnozero = snr[int(ycen), int(xcen):].nonzero()[0][-1].item()

    if dnozero == dmax:
        id5 = (tempo >= (dnozero - nsmooth_snr - 1)) & (tempo <= nsnr / 2 - 1)
        for i in range(dnozero - nsmooth_snr - 1, nsnr // 2):
            it_robust[i] = robust_std(snr[id5])
            imaz_robust[id5] = it_robust[i]
    else:
        if fast and (dnozero >= dfast):  # IDL: IF KEYWORD_SET(fast)
            # TODO: can `fast` be 0? What would happen then?
            for i in range(dfast - nsmooth_snr - 1, nsnr // 2):
                id3 = (tempo >= i) & (tempo <= i + 1)
                it_robust[i] = it_robust[dnozero - nsmooth_snr - 1]
                imaz_robust[id3] = it_robust[dnozero - nsmooth_snr - 1]
        else:
            # find the first non-zero value:
            k = None
            for i in range(j - nsmooth_snr, dnozero):
                if prof_snr[i] != 0:
                    k = i
            if k is None:  # error handling not present in IDL version.
                import pdb

                pdb.set_trace()
                raise RuntimeError("prof_snr is zero!")

            for i in range(j - nsmooth_snr, k):
                id = (tempo >= i) & (tempo <= dnozero)
                id2 = (tempo >= i - 0.5) & (tempo <= i + 0.5)
                id3 = (tempo >= i) & (tempo <= i + 1)
                id4 = (tempo >= i) & (tempo <= k)
                if id3.sum() > 0:  # condition different from IDL version.
                    it_nosmoo[i] = robust_std(snr[id3])
                if id4.sum() > 0:
                    it_robust[i] = robust_std(snr[id4])

                if nsmooth_snr == 0:  # IDL: IF nn EQ 1.0
                    imaz_robust[id3] = it_nosmoo[i]
                else:
                    imaz_robust[id2] = it_robust[i]

    # using polynomial fit (4th order):
    # offset = 0
    if fit:
        raise NotImplementedError("`fit` parameter is not implemented!")

        # xfit = np.arange(int(j - dmin + offset)) + dmin + offset
        # y_nosmoo = it_nosmoo[int(dmin + offset): j-1]  # TODO: check ranges
        # ...

    # preview if asked:
    if show:
        raise NotImplementedError("`show` parameter is not implemented!")

        # xpix = np.arange(nsnr//2)
        # ...

    # normalize the SNR by its radial std:
    snr_norm = np.zeros((nsnr, nsnr))
    # because imaz_robust has zero value, select a zone:
    zone = imaz_robust != 0
    snr_norm[zone] = snr[zone] / imaz_robust[zone]

    snr_std = imaz_robust
    return snr_norm, snr_std


def couronne_img(image, xcen, ycen=None, lieu=None, step=0.5, rmax=None,
                 verbose=False):
    """
     Provide intensity radial profiles of 2D images.

     Parameters
     ----------
     image : 2d ndarray
         Input image.
     xcen : float
         Center coordinates along the horizontal direction.
     ycen : float, optional
         Center coordinates along the vertical direction.
         Defaults to ``xcen`` if not provided.
     lieu : bool mask, optional
         Locations of the pixels to be removed (``False``) or kepts (``True``).
     step : float, optional
         Width of the regarded annulus.
     rmax : int, optional
         Maximal radius from the image center on which calculus are performed.
         Defaults to half of the ``image`` size (floored).
     verbose : bool, optional
         Show more output.

     Returns
     -------
     intenmoy : 1d ndarray
         Mean intensity per annulus. The only parameter needed for
         ``normalize_snr``.

     Note
     ----
     **Differences from the IDL version**

     - All output variables except ``intenmoy_output`` are not implemented, as
       they are not needed for ``normalize_snr``:
         - inten{site,med,min,max,var,rob,cumulee}_output
         - imaz_{med,var,stddev,robust}_output
     - ``xcen`` was made a required positional argument.

    """
    # ===== verify input
    if image.shape[0] != image.shape[1]:
        raise ValueError("`image` should be square")

    # ===== default values:
    if ycen is None:
        ycen = xcen

    if rmax is None:
        rmax = image.shape[0] // 2

    if lieu is None:
        lieu = np.ones_like(image, dtype=bool)  # `True` bool mask

    if verbose:
        msg = "Computation of azimuthal values from center to " "rmax={}"
        print(msg.format(rmax))

    intenmoy = np.zeros(rmax + 1)
    intenmoy[0] = image[int(ycen), int(xcen)]  # order?

    tempo = dist_matrix(image.shape[0], xcen, ycen)

    for i in range(1, rmax + 1):
        # boolean mask for annulus:
        mask = np.abs(tempo - i) <= step
        mask &= lieu
        if mask.sum() > 0:
            # check if we have matches. If `id` is full of `False`, we get a
            # RuntimeWarning: Mean of empty slice
            local = image[mask]  # 1D array
            intenmoy[i] = np.mean(local)

    return intenmoy<|MERGE_RESOLUTION|>--- conflicted
+++ resolved
@@ -32,29 +32,22 @@
 from ..var.object_utils import setup_parameters
 from ..var.paramenum import OptMethod
 
-from .utils_andro import (calc_psf_shift_subpix, fitaffine, idl_round,
-                          idl_where, robust_std, subpixel_shift)
+from .utils_andro import (
+    calc_psf_shift_subpix,
+    fitaffine,
+    idl_round,
+    idl_where,
+    robust_std,
+    subpixel_shift,
+)
 
 global CUBE
 
 
-<<<<<<< HEAD
 @dataclass
 class AndroParams:
     r"""
     Set of parameters for the ANDROMEDA algorithm.
-=======
-def andromeda(cube, oversampling_fact, angles, psf, filtering_fraction=0.25,
-              min_sep=0.5, annuli_width=1.0, roa=2, opt_method="lsq",
-              nsmooth_snr=18, iwa=None, owa=None, precision=50, fast=False,
-              homogeneous_variance=True, ditimg=1.0, ditpsf=None, tnd=1.0,
-              total=False, multiply_gamma=True, nproc=1, verbose=False):
-    """
-    Exoplanet detection in ADI sequences by maximum-likelihood approach.
-
-    This is as implemented in [CAN15]_, itself inspired by the framework 
-    presented in [MUG09]_.
->>>>>>> 10d7540a
 
     Parameters
     ----------
@@ -365,18 +358,12 @@
         dmean = algo_params.owa
     # dmean is not defined when fast=0, but it is also not used then. <- WHAT?
 
-<<<<<<< HEAD
     if algo_params.fast:
         info(
             "annuli_width is set to {} from {} lambda/D",
             4 * algo_params.annuli_width,
             dmean,
         )
-=======
-    if fast:
-        info("annuli_width is set to {} from {} lambda/D", 4 * annuli_width,
-             dmean)
->>>>>>> 10d7540a
 
     # contrast maps:
     if algo_params.ditpsf is None:
@@ -422,7 +409,6 @@
     psf_cube = calc_psf_shift_subpix(algo_params.psf, precision=algo_params.precision)
 
     # spatial filtering of the preprocessed image-cubes:
-<<<<<<< HEAD
     if algo_params.filtering_fraction != 1:
         if algo_params.verbose:
             print(
@@ -435,22 +421,10 @@
             hann_cutoff=algo_params.filtering_fraction,
             verbose=algo_params.verbose,
         )
-=======
-    if filtering_fraction != 1:
-        if verbose:
-            msg = "Pre-processing filtering of the images and the PSF: "
-            msg += "done! F={}".format(filtering_fraction)
-            print(msg)
-
-        cube = cube_filter_highpass(cube, mode="hann",
-                                    hann_cutoff=filtering_fraction,
-                                    verbose=verbose)
->>>>>>> 10d7540a
 
     CUBE = andro_cube
 
     # definition of the width of each annuli (to perform ADI)
-<<<<<<< HEAD
     dmin = algo_params.iwa  # size of the lowest annuli, in lambda/D
     dmax = algo_params.owa  # size of the greatest annuli, in lambda/D
     if algo_params.fast:
@@ -473,16 +447,6 @@
             * 4
             * algo_params.annuli_width
         )
-=======
-    dmin = iwa  # size of the lowest annuli, in lambda/D
-    dmax = owa  # size of the greatest annuli, in lambda/D
-    if fast:
-        dran = int(np.round(np.abs(dmean-dmin-1))/annuli_width+1)
-        first_distarray = dmin+np.arange(dran, dtype=float) * annuli_width
-        dran = int(np.round(dmax - dmean) / (4 * annuli_width) + 1)
-        second_distarray = dmean+dmin-1
-        second_distarray += np.arange(dran, dtype=float)*4*annuli_width
->>>>>>> 10d7540a
         distarray_lambdaonD = np.hstack([first_distarray, second_distarray])
         if algo_params.iwa > algo_params.fast:
             distarray_lambdaonD = first_distarray
@@ -494,7 +458,6 @@
         )  # in pixels
 
     else:
-<<<<<<< HEAD
         distarray_lambdaonD = (
             dmin
             + np.arange(
@@ -506,14 +469,6 @@
         annuli_limits = np.floor(
             algo_params.oversampling_fact * 2 * distarray_lambdaonD
         ).astype(int)
-=======
-        dran = int(np.round(dmax - dmin) / annuli_width + 1)
-        distarray_lambdaonD = dmin
-        distarray_lambdaonD += np.arange(dran, dtype=float) * annuli_width
-        distarray_lambdaonD[-1] = dmax
-        annuli_limits = np.floor(oversampling_fact*2*distarray_lambdaonD)
-        annuli_limits = annuli_limits.astype(int)
->>>>>>> 10d7540a
 
     while dmax * (2 * algo_params.oversampling_fact) < annuli_limits[-1]:
         # remove last element:
@@ -526,7 +481,6 @@
     info(infomsg, annuli_number, annuli_limits[0], annuli_limits[-1])
 
     # ===== main loop
-<<<<<<< HEAD
 
     add_params = {
         "i": iterable(range(annuli_number)[::-1]),
@@ -551,14 +505,6 @@
         leave=False,
         verbose=False,
     )
-=======
-    res_all = pool_map(nproc, _process_annulus,
-                       # start with outer annuli, they take longer
-                       iterable(range(annuli_number)[::-1]), annuli_limits, roa,
-                       min_sep, oversampling_fact, angles, opt_method,
-                       multiply_gamma, psf_cube, homogeneous_variance, verbose,
-                       msg="annulus", leave=False, verbose=False)
->>>>>>> 10d7540a
 
     for res in res_all:
         if res is None:
@@ -586,14 +532,9 @@
             print("Normalizing SNR...")
 
         # normalize snr map by its radial robust std:
-<<<<<<< HEAD
         snr_norm, snr_std = normalize_snr(
             snr, nsmooth_snr=algo_params.nsmooth_snr, fast=algo_params.fast
         )
-=======
-        snr_norm, snr_std = normalize_snr(snr, nsmooth_snr=nsmooth_snr,
-                                          fast=fast)
->>>>>>> 10d7540a
 
         # normalization of the std of the flux (same way):
         stdflux_norm = np.zeros((npix, npix))
@@ -606,18 +547,19 @@
 
         # TODO: return value handling should be improved.
 
-        return (flux * flux_factor,  # IDL RETURN
-                snr,  # snr_output
-                snr_norm,  # snr_norm_output
-                stdflux * flux_factor,  # IDL stddevcontrast_output
-                stdflux_norm * flux_factor,  # IDL stddevcontrast_norm_output
-                likelihood,  # IDL likelihood_output
-                ext_radius)  # IDL ext_radius_output, [lambda/D]
+        return (
+            flux * flux_factor,  # IDL RETURN
+            snr,  # snr_output
+            snr_norm,  # snr_norm_output
+            stdflux * flux_factor,  # IDL stddevcontrast_output
+            stdflux_norm * flux_factor,  # IDL stddevcontrast_norm_output
+            likelihood,  # IDL likelihood_output
+            ext_radius,
+        )  # IDL ext_radius_output, [lambda/D]
 
         # previous return values:
         # return flux, snr_norm, likelihood, stdflux_norm, ext_radius
     else:
-<<<<<<< HEAD
         ext_radius = np.floor(annuli_limits[annuli_number]) / (
             2 * algo_params.oversampling_fact
         )
@@ -646,23 +588,6 @@
     homogeneous_variance,
     verbose=False,
 ):
-=======
-        ext_radius = np.floor(annuli_limits[annuli_number])
-        ext_radius /= (2*oversampling_fact)
-
-        return (flux * flux_factor,  # IDL RETURN
-                snr,  # snr_output
-                snr,  # snr_norm_output
-                stdflux * flux_factor,  # IDL stddevcontrast_output
-                stdflux * flux_factor,  # IDL stddevcontrast_norm_output
-                likelihood,  # IDL likelihood_output
-                ext_radius)  # IDL ext_radius_output [lambda/D]
-
-
-def _process_annulus(i, annuli_limits, roa, min_sep, oversampling_fact, angles,
-                     opt_method, multiply_gamma, psf_cube, homogeneous_variance,
-                     verbose=False):
->>>>>>> 10d7540a
     """
     Process one single annulus, with diff_images and andromeda_core.
 
@@ -693,7 +618,6 @@
 
     if len(indices_not_used) != 0:
         if verbose:
-<<<<<<< HEAD
             print(
                 "  WARNING: {} frame(s) cannot be used because it wasn't "
                 "possible to find any other frame to couple with them. "
@@ -702,13 +626,6 @@
         max_sep_pix = (
             2 * rhomin * np.sin(np.deg2rad((max(angle_list) - min(angle_list)) / 4))
         )
-=======
-            msg = "  WARNING: {} frame(s) cannot be used because it wasn't "
-            msg += "possible to find any other frame to couple with them. "
-            msg += "Their indices are: {}"
-            print(msg.format(len(indices_not_used), indices_not_used))
-        max_sep_pix = 2*rhomin*np.sin(np.deg2rad((max(angles)-min(angles)) / 4))
->>>>>>> 10d7540a
         max_sep_ld = max_sep_pix / (2 * oversampling_fact)
 
         if verbose:
@@ -729,8 +646,13 @@
     if verbose:
         print("  Performing angular difference...")
 
-    res = diff_images(cube_pos=CUBE[index_pos], cube_neg=CUBE[index_neg],
-                      rint=rhomin, rext=rhomax_opt, opt_method=opt_method)
+    res = diff_images(
+        cube_pos=CUBE[index_pos],
+        cube_neg=CUBE[index_neg],
+        rint=rhomin,
+        rext=rhomax_opt,
+        opt_method=opt_method,
+    )
     cube_diff, gamma, gamma_prime = res
 
     if not multiply_gamma:
@@ -759,7 +681,6 @@
     # launch andromeda core (:859)
     if verbose:
         print("  Matching...")
-<<<<<<< HEAD
     res = andromeda_core(
         diffcube=cube_diff,
         index_neg=index_neg,
@@ -772,23 +693,10 @@
         gamma=gamma,
         verbose=verbose,
     )
-=======
-    res = andromeda_core(diffcube=cube_diff,
-                         index_neg=index_neg,
-                         index_pos=index_pos,
-                         angles=angles,
-                         psf_cube=psf_cube,
-                         homogeneous_variance=homogeneous_variance,
-                         rhomin=rhomin,
-                         rhomax=rhomax,
-                         gamma=gamma,
-                         verbose=verbose)
->>>>>>> 10d7540a
     # TODO: ANDROMEDA v3.1r2 calls `ANDROMEDA_CORE` with `/WITHOUT_GAMMA_INPUT`.
     return res  # (flux, snr, likelihood, stdflux)
 
 
-<<<<<<< HEAD
 def andromeda_core(
     diffcube,
     index_neg,
@@ -801,10 +709,6 @@
     homogeneous_variance=True,
     verbose=False,
 ):
-=======
-def andromeda_core(diffcube, index_neg, index_pos, angles, psf_cube, rhomin,
-                   rhomax, gamma=None, homogeneous_variance=True, verbose=False):
->>>>>>> 10d7540a
     """
     Core engine of ANDROMEDA.
 
@@ -919,8 +823,8 @@
             msg += " {:.3f}".format(varmean)
             print(msg)
     else:
-        weights_diff_2d = (variance_diff_2d > 0)
-        weights_diff_2d /= (variance_diff_2d + (variance_diff_2d == 0))
+        weights_diff_2d = variance_diff_2d > 0
+        weights_diff_2d /= variance_diff_2d + (variance_diff_2d == 0)
         if verbose:
             msg = "    ANDROMEDA_CORE: Variance is taken equal to the "
             msg += "empirical variance in each pixel (inhomogeneous, but "
@@ -947,10 +851,13 @@
     #                             [4, 5, 6]])   (for npairs=3)
     # IDL: dimension = SIZE =  _, npairs,2, _, _
 
-    for j in range(npix // 2 - np.ceil(rhomax).astype(int),
-                   npix // 2 + np.ceil(rhomax).astype(int)):
-        for i in range(npix // 2 - np.ceil(rhomax).astype(int),
-                       npix // 2 + np.ceil(rhomax).astype(int)):  # same ranges!
+    for j in range(
+        npix // 2 - np.ceil(rhomax).astype(int), npix // 2 + np.ceil(rhomax).astype(int)
+    ):
+        for i in range(
+            npix // 2 - np.ceil(rhomax).astype(int),
+            npix // 2 + np.ceil(rhomax).astype(int),
+        ):  # same ranges!
             # IDL: scans in different direction!
             if select_pixels[j, i]:
                 # distance to center of rotation, in x
@@ -971,8 +878,8 @@
                 # lef, bot, ... have shape (2,npairs)
                 lef = npix // 2 + np.floor(decalx).astype(int) - npixpsf // 2
                 bot = npix // 2 + np.floor(decaly).astype(int) - npixpsf // 2
-                rig = npix // 2 + np.floor(decalx).astype(int) + npixpsf//2 - 1
-                top = npix // 2 + np.floor(decaly).astype(int) + npixpsf//2 - 1
+                rig = npix // 2 + np.floor(decalx).astype(int) + npixpsf // 2 - 1
+                top = npix // 2 + np.floor(decaly).astype(int) + npixpsf // 2 - 1
 
                 # now select the minimum of the two, to compute the area to be
                 # cut (the smallest rectangle which contains both psf's)
@@ -987,10 +894,12 @@
 
                 for k in range(npairs):
                     # this is the innermost loop, performed MANY times
-                    patt_pos = np.zeros((px_ymax[k] - px_ymin[k] + 1,
-                                         px_xmax[k] - px_xmin[k] + 1))
-                    patt_neg = np.zeros((px_ymax[k] - px_ymin[k] + 1,
-                                         px_xmax[k] - px_xmin[k] + 1))
+                    patt_pos = np.zeros(
+                        (px_ymax[k] - px_ymin[k] + 1, px_xmax[k] - px_xmin[k] + 1)
+                    )
+                    patt_neg = np.zeros(
+                        (px_ymax[k] - px_ymin[k] + 1, px_xmax[k] - px_xmin[k] + 1)
+                    )
 
                     # put the positive psf in the right place
                     y0 = bot[1, k] - px_ymin[k]
@@ -1018,12 +927,16 @@
                     if npairs == 1:
                         weight_cut = weights_diff_2d
                     else:
-                        weight_cut = weights_diff_2d[px_ymin[k]: px_ymax[k] + 1,
-                                                     px_xmin[k]: px_xmax[k] + 1]
-
-                    num_part += np.sum(pc*wd_images[k,
-                                                    px_ymin[k]: px_ymax[k] + 1,
-                                                    px_xmin[k]: px_xmax[k] + 1])
+                        weight_cut = weights_diff_2d[
+                            px_ymin[k] : px_ymax[k] + 1, px_xmin[k] : px_xmax[k] + 1
+                        ]
+
+                    num_part += np.sum(
+                        pc
+                        * wd_images[
+                            k, px_ymin[k] : px_ymax[k] + 1, px_xmin[k] : px_xmax[k] + 1
+                        ]
+                    )
 
                     den_part += np.sum(pc**2 * weight_cut)
 
@@ -1121,8 +1034,16 @@
     return np.array(indices_neg), np.array(indices_pos), indices_not_used
 
 
-def diff_images(cube_pos, cube_neg, rint, rext, opt_method="lsq",
-                variance_pos=None, variance_neg=None, verbose=False):
+def diff_images(
+    cube_pos,
+    cube_neg,
+    rint,
+    rext,
+    opt_method="lsq",
+    variance_pos=None,
+    variance_neg=None,
+    verbose=False,
+):
     """
     Compute the optimized difference between two cubes of images.
 
@@ -1205,11 +1126,11 @@
             if opt_method in ["total", 2]:
                 sum1 = np.sum(cube_pos[i][annulus])
                 sum2 = np.sum(cube_neg[i][annulus])
-                gamma[i] = sum1/sum2
+                gamma[i] = sum1 / sum2
             elif opt_method in ["lsq", 3]:
                 sum1 = np.sum(cube_pos[i][annulus] * cube_neg[i][annulus])
                 sum2 = np.sum(cube_neg[i][annulus] ** 2)
-                gamma[i] = sum1/sum2
+                gamma[i] = sum1 / sum2
 
                 if verbose:
                     msg = "DIFF_IMAGES: Factor gamma_ls for difference #{}:{}"
@@ -1236,8 +1157,16 @@
     return cube_diff, gamma, gamma_prime
 
 
-def normalize_snr(snr, nsmooth_snr=1, iwa=None, owa=None, oversampling=None,
-                  fast=None, fit=False, show=False):
+def normalize_snr(
+    snr,
+    nsmooth_snr=1,
+    iwa=None,
+    owa=None,
+    oversampling=None,
+    fast=None,
+    fit=False,
+    show=False,
+):
     """
     Normalize each pixels of the SNR map by the robust std of its annulus.
 
@@ -1341,7 +1270,7 @@
 
     # IDL `farzone:`
     dfast = 450  # [px] for SPHERE-IRDIS data # TODO: add as function argument?
-    dnozero = snr[int(ycen), int(xcen):].nonzero()[0][-1].item()
+    dnozero = snr[int(ycen), int(xcen) :].nonzero()[0][-1].item()
 
     if dnozero == dmax:
         id5 = (tempo >= (dnozero - nsmooth_snr - 1)) & (tempo <= nsnr / 2 - 1)
@@ -1408,45 +1337,44 @@
     return snr_norm, snr_std
 
 
-def couronne_img(image, xcen, ycen=None, lieu=None, step=0.5, rmax=None,
-                 verbose=False):
+def couronne_img(image, xcen, ycen=None, lieu=None, step=0.5, rmax=None, verbose=False):
     """
-     Provide intensity radial profiles of 2D images.
-
-     Parameters
-     ----------
-     image : 2d ndarray
-         Input image.
-     xcen : float
-         Center coordinates along the horizontal direction.
-     ycen : float, optional
-         Center coordinates along the vertical direction.
-         Defaults to ``xcen`` if not provided.
-     lieu : bool mask, optional
-         Locations of the pixels to be removed (``False``) or kepts (``True``).
-     step : float, optional
-         Width of the regarded annulus.
-     rmax : int, optional
-         Maximal radius from the image center on which calculus are performed.
-         Defaults to half of the ``image`` size (floored).
-     verbose : bool, optional
-         Show more output.
-
-     Returns
-     -------
-     intenmoy : 1d ndarray
-         Mean intensity per annulus. The only parameter needed for
-         ``normalize_snr``.
-
-     Note
-     ----
-     **Differences from the IDL version**
-
-     - All output variables except ``intenmoy_output`` are not implemented, as
-       they are not needed for ``normalize_snr``:
-         - inten{site,med,min,max,var,rob,cumulee}_output
-         - imaz_{med,var,stddev,robust}_output
-     - ``xcen`` was made a required positional argument.
+    Provide intensity radial profiles of 2D images.
+
+    Parameters
+    ----------
+    image : 2d ndarray
+        Input image.
+    xcen : float
+        Center coordinates along the horizontal direction.
+    ycen : float, optional
+        Center coordinates along the vertical direction.
+        Defaults to ``xcen`` if not provided.
+    lieu : bool mask, optional
+        Locations of the pixels to be removed (``False``) or kepts (``True``).
+    step : float, optional
+        Width of the regarded annulus.
+    rmax : int, optional
+        Maximal radius from the image center on which calculus are performed.
+        Defaults to half of the ``image`` size (floored).
+    verbose : bool, optional
+        Show more output.
+
+    Returns
+    -------
+    intenmoy : 1d ndarray
+        Mean intensity per annulus. The only parameter needed for
+        ``normalize_snr``.
+
+    Note
+    ----
+    **Differences from the IDL version**
+
+    - All output variables except ``intenmoy_output`` are not implemented, as
+      they are not needed for ``normalize_snr``:
+        - inten{site,med,min,max,var,rob,cumulee}_output
+        - imaz_{med,var,stddev,robust}_output
+    - ``xcen`` was made a required positional argument.
 
     """
     # ===== verify input
