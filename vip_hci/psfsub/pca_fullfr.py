#! /usr/bin/env python
"""
Full-frame PCA algorithm for ADI, (ADI+)RDI and (ADI+)mSDI (IFS data) cubes.

Options :

- *Full-frame PCA*, using the whole cube as the PCA reference library in the
  case of ADI or ADI+mSDI (IFS cube), or a sequence of reference frames
  (reference star) in the case of RDI. For ADI a big data matrix NxP, where N
  is the number of frames and P the number of pixels in a frame is created. Then
  PCA is done through eigen-decomposition of the covariance matrix (~$DD^T$) or
  the SVD of the data matrix. SVD can be calculated using different libraries
  including the fast randomized SVD.

- *Full-frame incremental PCA* for big (larger than available memory) cubes.

.. [AMA12]
   | Amara & Quanz 2012
   | **PYNPOINT: an image processing package for finding exoplanets**
   | *MNRAS, Volume 427, Issue 1, pp. 948-955*
   | `https://arxiv.org/abs/1207.6637
     <https://arxiv.org/abs/1207.6637>`_

.. [CHR19]
   | Christiaens et al. 2019
   | **Separating extended disc features from the protoplanet in PDS 70 using
     VLT/SINFONI**
   | *MNRAS, Volume 486, Issue 4, pp. 5819-5837*
   | `https://arxiv.org/abs/1905.01860
     <https://arxiv.org/abs/1905.01860>`_

.. [HAL09]
   | Halko et al. 2009
   | **Finding structure with randomness: Probabilistic algorithms for
     constructing approximate matrix decompositions**
   | *arXiv e-prints*
   | `https://arxiv.org/abs/0909.4061
     <https://arxiv.org/abs/0909.4061>`_

.. [REN23]
   | Ren 2023
   | **Karhunen-Loève data imputation in high-contrast imaging**
   | *Astronomy & Astrophysics, Volume 679, p. 8*
   | `https://arxiv.org/abs/2308.16912
     <https://arxiv.org/abs/2308.16912>`_

"""

__author__ = "C.A. Gomez Gonzalez, V. Christiaens, T. Bédrine"
__all__ = ["pca", "PCA_Params"]

import numpy as np
from multiprocessing import cpu_count
from typing import Tuple, Union, List
from dataclasses import dataclass
from enum import Enum
from .svd import svd_wrapper, SVDecomposer
from .utils_pca import pca_incremental, pca_grid
from ..config import (timing, time_ini, check_enough_memory, Progressbar,
                      check_array)
from ..config.paramenum import (
    SvdMode,
    Adimsdi,
    Interpolation,
    Imlib,
    Collapse,
    ALGO_KEY,
)
from ..config.utils_conf import pool_map, iterable
from ..config.utils_param import setup_parameters, separate_kwargs_dict
from ..preproc.derotation import _find_indices_adi, _compute_pa_thresh
from ..preproc import cube_rescaling_wavelengths as scwave
from ..preproc import (
    cube_derotate,
    cube_collapse,
    cube_subtract_sky_pca,
    check_pa_vector,
    check_scal_vector,
    cube_crop_frames,
)
from ..stats import descriptive_stats
from ..var import (
    frame_center,
    dist,
    prepare_matrix,
    reshape_matrix,
    cube_filter_lowpass,
    mask_circle,
)


@dataclass
class PCA_Params:
    """
    Set of parameters for the PCA module.

    See function `pca` below for the documentation.
    """

    cube: np.ndarray = None
    angle_list: np.ndarray = None
    cube_ref: np.ndarray = None
    scale_list: np.ndarray = None
    ncomp: Union[Tuple, List, float, int] = 1
    svd_mode: Enum = SvdMode.LAPACK
    scaling: Enum = None
    mask_center_px: int = None
    source_xy: Tuple[int] = None
    delta_rot: int = None
    fwhm: float = 4
    adimsdi: Enum = Adimsdi.SINGLE
    crop_ifs: bool = True
    imlib: Enum = Imlib.VIPFFT
    imlib2: Enum = Imlib.VIPFFT
    interpolation: Enum = Interpolation.LANCZOS4
    collapse: Enum = Collapse.MEDIAN
    collapse_ifs: Enum = Collapse.MEAN
    ifs_collapse_range: Union[str, Tuple[int]] = "all"
    mask_rdi: np.ndarray = None
    check_memory: bool = True
    batch: Union[int, float] = None
    nproc: int = 1
    full_output: bool = False
    verbose: bool = True
    weights: np.ndarray = None
    left_eigv: bool = False
    min_frames_pca: int = 10
    cube_sig: np.ndarray = None


def pca(*all_args: List, **all_kwargs: dict):
    """Full-frame PCA algorithm applied to PSF substraction.

    The reference PSF and the quasi-static speckle pattern are modeled using
    Principal Component Analysis. Depending on the input parameters this PCA
    function can work in ADI, RDI or mSDI (IFS data) mode.

    ADI: the target ``cube`` itself is used to learn the PCs and to obtain a
    low-rank approximation model PSF (star + speckles). Both `cube_ref`` and
    ``scale_list`` must be None. The full-frame ADI-PCA implementation is based
    on [AMA12]_ and [SOU12]_. If ``batch`` is provided then the cube is
    processed with incremental PCA as described in [GOM17]_.

    (ADI+)RDI: if a reference cube is provided (``cube_ref``), its PCs are used
    to reconstruct the target frames to obtain the model PSF (star + speckles).

    (ADI+)mSDI (IFS data): if a scaling vector is provided (``scale_list``) and
    the cube is a 4d array [# channels, # adi-frames, Y, X], it's assumed it
    contains several multi-spectral frames acquired in pupil-stabilized mode.
    A single or two stages PCA can be performed, depending on ``adimsdi``, as
    explained in [CHR19]_.

    Parameters
    ----------
    all_args: list, optional
        Positionnal arguments for the PCA algorithm. Full list of parameters
        below.
    all_kwargs: dictionary, optional
        Mix of keyword arguments that can initialize a PCA_Params and the
        optional 'rot_options' dictionnary (with keyword values ``border_mode``,
        ``mask_val``, ``edge_blend``, ``interp_zeros``, ``ker``; see docstring
        of ``vip_hci.preproc.frame_rotate``). Can also contain a PCA_Params
        dictionary named `algo_params`.

    PCA parameters
    ----------
    cube : str or numpy ndarray, 3d or 4d
        Input cube (ADI or ADI+mSDI). If 4D, the first dimension should be
        spectral. If a string is given, it must correspond to the path to the
        fits file to be opened in memmap mode (incremental PCA-ADI of 3D cubes
        only).
    angle_list : numpy ndarray, 1d
        Corresponding parallactic angle for each frame.
    cube_ref : 3d or 4d numpy ndarray, or list of 3D numpy ndarray, optional
        Reference library cube for Reference Star Differential Imaging. Should
        be 3D, except if input cube is 4D and no scale_list is provided,
        reference cube can then either be 4D or a list of 3D cubes (i.e.
        providing the reference cube for each individual spectral cube).
    scale_list : numpy ndarray, 1d, optional
        If provided, triggers mSDI reduction. These should be the scaling
        factors used to re-scale the spectral channels and align the speckles
        in case of IFS data (ADI+mSDI cube). Usually, the
        scaling factors are the last channel wavelength divided by the
        other wavelengths in the cube (more thorough approaches can be used
        to get the scaling factors, e.g. with
        ``vip_hci.preproc.find_scal_vector``).
    ncomp : int, float, tuple of int/None, or list, optional
        How many PCs are used as a lower-dimensional subspace to project the
        target frames.

        * ADI (``cube`` is a 3d array): if an int is provided, ``ncomp`` is the
        number of PCs extracted from ``cube`` itself. If ``ncomp`` is a float
        in the interval [0, 1] then it corresponds to the desired cumulative
        explained variance ratio (the corresponding number of components is
        estimated). If ``ncomp`` is a tuple of two integers, then it
        corresponds to an interval of PCs in which final residual frames are
        computed (optionally, if a tuple of 3 integers is passed, the third
        value is the step). If ``ncomp`` is a list of int, these will be used to
        calculate residual frames. When ``ncomp`` is a tuple or list, and
        ``source_xy`` is not None, then the S/Ns (mean value in a 1xFWHM
        circular aperture) of the given (X,Y) coordinates are computed.

        * ADI+RDI (``cube`` and ``cube_ref`` are 3d arrays): ``ncomp`` is the
        number of PCs obtained from ``cube_ref``. If ``ncomp`` is a tuple,
        then it corresponds to an interval of PCs (obtained from ``cube_ref``)
        in which final residual frames are computed. If ``ncomp`` is a list of
        int, these will be used to calculate residual frames. When ``ncomp`` is
        a tuple or list, and ``source_xy`` is not None, then the S/Ns (mean
        value in a 1xFWHM circular aperture) of the given (X,Y) coordinates are
        computed.

        * ADI or ADI+RDI (``cube`` is a 4d array): same input format allowed as
        above. If ``ncomp`` is a list with the same length as the number of
        channels, each element of the list will be used as ``ncomp`` value
        (be it int, float or tuple) for each spectral channel. If not a
        list or a list with a different length as the number of spectral
        channels, these will be tested for all spectral channels respectively.

        * ADI+mSDI (``cube`` is a 4d array and ``adimsdi="single"``): ``ncomp``
        is the number of PCs obtained from the whole set of frames
        (n_channels * n_adiframes). If ``ncomp`` is a float in the interval
        (0, 1] then it corresponds to the desired CEVR, and the corresponding
        number of components will be estimated. If ``ncomp`` is a tuple, then
        it corresponds to an interval of PCs in which final residual frames
        are computed. If ``ncomp`` is a list of int, these will be used to
        calculate residual frames. When ``ncomp`` is a tuple or list, and
        ``source_xy`` is not None, then the S/Ns (mean value in a 1xFWHM
        circular aperture) of the given (X,Y) coordinates are computed.

        * ADI+mSDI  (``cube`` is a 4d array and ``adimsdi="double"``): ``ncomp``
        must be a tuple, where the first value is the number of PCs obtained
        from each multi-spectral frame (if None then this stage will be
        skipped and the spectral channels will be combined without
        subtraction); the second value sets the number of PCs used in the
        second PCA stage, ADI-like using the residuals of the first stage (if
        None then the second PCA stage is skipped and the residuals are
        de-rotated and combined).

    svd_mode : Enum, see `vip_hci.config.paramenum.SvdMode`
        Switch for the SVD method/library to be used.
    scaling : Enum, see `vip_hci.config.paramenum.Scaling`
        Pixel-wise scaling mode using ``sklearn.preprocessing.scale``
        function. If set to None, the input matrix is left untouched.
    mask_center_px : None or int
        If None, no masking is done. If an integer > 1 then this value is the
        radius of the circular mask.
    source_xy : tuple of int, optional
        For ADI-PCA, this triggers a frame rejection in the PCA library, with
        ``source_xy`` as the coordinates X,Y of the center of the annulus where
        the PA criterion is estimated. When ``ncomp`` is a tuple, a PCA grid is
        computed and the S/Ns (mean value in a 1xFWHM circular aperture) of the
        given (X,Y) coordinates are computed.
    delta_rot : int, optional
        Factor for tuning the parallactic angle threshold, expressed in FWHM.
        Default is 1 (excludes 1xFWHM on each side of the considered frame).
    fwhm : float, list or 1d numpy array, optional
        Known size of the FWHM in pixels to be used. Default value is 4.
        Can be a list or 1d numpy array for a 4d input cube with no scale_list.
    adimsdi : Enum, see `vip_hci.config.paramenum.Adimsdi`
        Changes the way the 4d cubes (ADI+mSDI) are processed. Basically it
        determines whether a single or double pass PCA is going to be computed.
    crop_ifs: bool, optional
        [adimsdi='single'] If True cube is cropped at the moment of frame
        rescaling in wavelength. This is recommended for large FOVs such as the
        one of SPHERE, but can remove significant amount of information close to
        the edge of small FOVs (e.g. SINFONI).
    imlib : Enum, see `vip_hci.config.paramenum.Imlib`
        See the documentation of ``vip_hci.preproc.frame_rotate``.
    imlib2 : Enum, see `vip_hci.config.paramenum.Imlib`
        See the documentation of ``vip_hci.preproc.cube_rescaling_wavelengths``.
    interpolation : Enum, see `vip_hci.config.paramenum.Interpolation`
        See the documentation of the ``vip_hci.preproc.frame_rotate`` function.
    collapse : Enum, see `vip_hci.config.paramenum.Collapse`
        Sets how temporal residual frames should be combined to produce an
        ADI image.
    collapse_ifs : Enum, see `vip_hci.config.paramenum.Collapse`
        Sets how spectral residual frames should be combined to produce an
        mSDI image.
    ifs_collapse_range: str 'all' or tuple of 2 int
        If a tuple, it should contain the first and last channels where the mSDI
        residual channels will be collapsed (by default collapses all channels).
    mask_rdi: tuple of two numpy array or one signle 2d numpy array, opt
        If provided, binary mask(s) will be used either in RDI mode or in
        ADI+mSDI (2 steps) mode. They will be used as anchor and boat masks
        following the procedure described in [REN23], which is useful to avoid
        self-subtraction in the presence of a bright disc signal. If only one
        mask is provided, the boat images will be unmasked
        (i.e., full frames will be used).
    check_memory : bool, optional
        If True, it checks that the input cube is smaller than the available
        system memory.
    batch : None, int or float, optional
        When it is not None, it triggers the incremental PCA (for ADI and
        ADI+mSDI cubes). If an int is given, it corresponds to the number of
        frames in each sequential mini-batch. If a float (0, 1] is given, it
        corresponds to the size of the batch is computed wrt the available
        memory in the system.
    nproc : None or int, optional
        Number of processes for parallel computing. If None the number of
        processes will be set to (cpu_count()/2). Defaults to ``nproc=1``.
    full_output: bool, optional
        Whether to return the final median combined image only or with other
        intermediate arrays.
    verbose : bool, optional
        If True prints intermediate info and timing.
    weights: 1d numpy array or list, optional
        Weights to be applied for a weighted mean. Need to be provided if
        collapse mode is 'wmean'.
    left_eigv : bool, optional
        Whether to use rather left or right singularvectors
        This mode is not compatible with 'mask_rdi' and 'batch'
    min_frames_pca : int, optional
        Minimum number of frames required in the PCA library. An error is raised
        if less than such number of frames can be found.
    cube_sig: numpy ndarray, opt
        Cube with estimate of significant authentic signals. If provided, this
        will be subtracted before projecting considering the science cube as
        reference cube.

    Return
    -------
    final_residuals_cube : List of numpy ndarray
        [(ncomp is tuple or list) & (source_xy=None or full_output=True)] List
        of residual final PCA frames obtained for a grid of PC values.
    frame : numpy ndarray
        [ncomp is scalar or source_xy!=None] 2D array, median combination of the
        de-rotated/re-scaled residuals cube.
    pcs : numpy ndarray
        [full_output=True, source_xy=None] Principal components. Valid for
        ADI cubes 3D or 4D (i.e. ``scale_list=None``). This is also returned
        when ``batch`` is not None (incremental PCA).
    recon_cube, recon : numpy ndarray
        [full_output=True] Reconstructed cube. Valid for ADI cubes 3D or 4D
        (i.e. ``scale_list=None``)
    residuals_cube : numpy ndarray
        [full_output=True] Residuals cube. Valid for ADI cubes 3D or 4D
        (i.e. ``scale_list=None``)
    residuals_cube_ : numpy ndarray
        [full_output=True] Derotated residuals cube. Valid for ADI cubes 3D or
        4D (i.e. ``scale_list=None``)
    residuals_cube_channels : numpy ndarray
        [full_output=True, adimsdi='double'] Residuals for each multi-spectral
        cube. Valid for ADI+mSDI (4D) cubes (when ``scale_list`` is provided)
    residuals_cube_channels_ : numpy ndarray
        [full_output=True, adimsdi='double'] Derotated final residuals. Valid
        for ADI+mSDI (4D) cubes (when ``scale_list`` is provided)
    cube_allfr_residuals : numpy ndarray
        [full_output=True, adimsdi='single']  Residuals cube (of the big cube
        with channels and time processed together). Valid for ADI+mSDI (4D)
        cubes (when ``scale_list`` is provided)
    cube_adi_residuals : numpy ndarray
        [full_output=True, adimsdi='single'] Residuals cube (of the big cube
        with channels and time processed together) after de-scaling the wls.
        Valid for ADI+mSDI (4D) (when ``scale_list`` is provided).
    medians : numpy ndarray
        [full_output=True, source_xy=None] This is also returned when ``batch``
        is not None (incremental PCA).
    ifs_adi_frames : numpy ndarray
        [full_output=True, 4D input cube, ``scale_list=None``] This is the cube
        of individual ADI reductions for each channel of the IFS cube.

    """
    # Separating the parameters of the ParamsObject from optional rot_options

    class_params, rot_options = separate_kwargs_dict(
        initial_kwargs=all_kwargs, parent_class=PCA_Params
    )

    # Extracting the object of parameters (if any)
    algo_params = None
    if ALGO_KEY in rot_options.keys():
        algo_params = rot_options[ALGO_KEY]
        del rot_options[ALGO_KEY]

    if algo_params is None:
        algo_params = PCA_Params(*all_args, **class_params)


    # by default, interpolate masked area before derotation if a mask is used
    if algo_params.mask_center_px and len(rot_options) == 0:
        rot_options['mask_val'] = 0
        rot_options['ker'] = 1
        rot_options['interp_zeros'] = True

    start_time = time_ini(algo_params.verbose)

    if algo_params.batch is None:
        check_array(algo_params.cube, (3, 4), msg="cube")
    else:
        if not isinstance(algo_params.cube, (str, np.ndarray)):
            raise TypeError(
                "`cube` must be a numpy (3d or 4d) array or a str "
                "with the full path on disk"
            )

    if algo_params.left_eigv:
        if (
            algo_params.batch is not None
            or algo_params.mask_rdi is not None
            or algo_params.cube_ref is not None
        ):
            raise NotImplementedError(
                "left_eigv is not compatible with 'mask_rdi' nor 'batch'"
            )

    # checking memory (if in-memory numpy array is provided)
    if not isinstance(algo_params.cube, str):
        input_bytes = (
            algo_params.cube_ref.nbytes
            if algo_params.cube_ref is not None
            else algo_params.cube.nbytes
        )
        mem_msg = (
            "Set check_memory=False to override this memory check or "
            "set `batch` to run incremental PCA (valid for ADI or "
            "ADI+mSDI single-pass)"
        )
        check_enough_memory(
            input_bytes,
            1.0,
            raise_error=algo_params.check_memory,
            error_msg=mem_msg,
            verbose=algo_params.verbose,
        )

    if algo_params.nproc is None:
        algo_params.nproc = cpu_count() // 2  # Hyper-threading doubles # cores

    # All possible outputs for any PCA usage must be pre-declared to None
    # Default possible outputs

    (
        frame,
        final_residuals_cube,
        pclist,
        pcs,
        medians,
        recon,
        residuals_cube,
        residuals_cube_,
    ) = (None for _ in range(8))

    # Full_output/cube dimension dependant variables

    (
        table,
        cube_allfr_residuals,
        cube_adi_residuals,
        residuals_cube_channels,
        residuals_cube_channels_,
        ifs_adi_frames,
    ) = (None for _ in range(6))

    # ADI + mSDI. Shape of cube: (n_channels, n_adi_frames, y, x)
    # isinstance(cube, np.ndarray) and cube.ndim == 4:
    if algo_params.scale_list is not None:
        if algo_params.adimsdi == Adimsdi.DOUBLE:
            add_params = {"start_time": start_time}
            func_params = setup_parameters(
                params_obj=algo_params, fkt=_adimsdi_doublepca, **add_params
            )
            res_pca = _adimsdi_doublepca(
                **func_params,
                **rot_options,
            )
            residuals_cube_channels, residuals_cube_channels_, frame = res_pca
        elif algo_params.adimsdi == Adimsdi.SINGLE:
            add_params = {"start_time": start_time}
            func_params = setup_parameters(
                params_obj=algo_params, fkt=_adimsdi_singlepca, **add_params
            )
            res_pca = _adimsdi_singlepca(
                **func_params,
                **rot_options,
            )
            if isinstance(algo_params.ncomp, (int, float)):
                cube_allfr_residuals, cube_adi_residuals, frame = res_pca
            elif isinstance(algo_params.ncomp, (tuple, list)):
                if algo_params.source_xy is None:
                    if algo_params.full_output:
                        final_residuals_cube, pclist = res_pca
                    else:
                        final_residuals_cube = res_pca
                else:
                    final_residuals_cube, frame, table, _ = res_pca
        else:
            raise ValueError("`adimsdi` mode not recognized")

    # 4D cube, but no mSDI desired
    elif algo_params.cube.ndim == 4:
        nch, nz, ny, nx = algo_params.cube.shape
        ifs_adi_frames = np.zeros([nch, ny, nx])
        if not isinstance(algo_params.ncomp, list):
            ncomp = [algo_params.ncomp] * nch
        elif len(algo_params.ncomp) != nch:
            nnpc = len(algo_params.ncomp)
            ifs_adi_frames = np.zeros([nch, nnpc, ny, nx])
            ncomp = [algo_params.ncomp] * nch
        else:
            ncomp = algo_params.ncomp
        if np.isscalar(algo_params.fwhm):
            algo_params.fwhm = [algo_params.fwhm] * nch

        pcs = []
        recon = []
        residuals_cube = []
        residuals_cube_ = []

        # (ADI+)RDI
        if algo_params.cube_ref is not None:
            for ch in range(nch):
                if algo_params.cube_ref[ch].ndim != 3:
                    msg = "Ref cube has wrong format for 4d input cube"
                    raise TypeError(msg)

                add_params = {
                    "start_time": start_time,
                    "cube": algo_params.cube[ch],
                    "cube_ref": algo_params.cube_ref[ch],
                    "ncomp": ncomp[ch],
                }
                func_params = setup_parameters(
                    params_obj=algo_params, fkt=_adi_rdi_pca, **add_params
                )
                res_pca = _adi_rdi_pca(
                    **func_params,
                    **rot_options,
                )
                pcs.append(res_pca[0])
                recon.append(res_pca[1])
                residuals_cube.append(res_pca[2])
                residuals_cube_.append(res_pca[3])
                ifs_adi_frames[ch] = res_pca[-1]
        # ADI
        else:
            final_residuals_cube = []
            table = []
            recon_cube = []
            residuals_cube = []
            residuals_cube_ = []
            pclist = []
            medians = []
            for ch in range(nch):
                add_params = {
                    "start_time": start_time,
                    "cube": algo_params.cube[ch],
                    "ncomp": ncomp[ch],  # algo_params.ncomp[ch],
                    "fwhm": algo_params.fwhm[ch],
                    "full_output": True,
                }
                func_params = setup_parameters(
                    params_obj=algo_params, fkt=_adi_rdi_pca, **add_params
                )
                res_pca = _adi_rdi_pca(
                    **func_params,
                    **rot_options,
                )
                grid_case = False
                if algo_params.batch is None:
                    if algo_params.source_xy is not None:
                        # PCA grid, computing S/Ns
                        if isinstance(ncomp[ch], (tuple, list)):
                            final_residuals_cube.append(res_pca[0])
                            ifs_adi_frames[ch] = res_pca[1]
                            table.append(res_pca[2])
                        # full-frame PCA with rotation threshold
                        else:
                            recon_cube.append(res_pca[0])
                            residuals_cube.append(res_pca[1])
                            residuals_cube_.append(res_pca[2])
                            ifs_adi_frames[ch] = res_pca[-1]
                    else:
                        # PCA grid
                        if isinstance(ncomp[ch], (tuple, list)):
                            ifs_adi_frames[ch] = res_pca[0]
                            pclist.append(res_pca[1])
                            grid_case = True
                        # full-frame standard PCA
                        else:
                            pcs.append(res_pca[0])
                            recon.append(res_pca[1])
                            residuals_cube.append(res_pca[2])
                            residuals_cube_.append(res_pca[3])
                            ifs_adi_frames[ch] = res_pca[-1]
                # full-frame incremental PCA
                else:
                    ifs_adi_frames[ch] = res_pca[0]
                    pcs.append(res_pca[2])
                    medians.append(res_pca[3])

            if grid_case:
                for i in range(len(ncomp[0])):
                    frame = [cube_collapse(ifs_adi_frames[:, i],
                                           mode=algo_params.collapse_ifs)]
                    final_residuals_cube = frame
            else:
                frame = cube_collapse(ifs_adi_frames,
                                      mode=algo_params.collapse_ifs)

        # convert to numpy arrays when relevant
        if len(pcs) > 0:
            pcs = np.array(pcs)
        if len(recon) > 0:
            recon = np.array(recon)
        if len(residuals_cube) > 0:
            residuals_cube = np.array(residuals_cube)
        if len(residuals_cube_) > 0:
            residuals_cube_ = np.array(residuals_cube_)
        if len(final_residuals_cube) > 0:
            final_residuals_cube = np.array(final_residuals_cube)
        if len(recon_cube) > 0:
            recon_cube = np.array(recon_cube)
        if len(medians) > 0:
            medians = np.array(medians)

    # ADI + RDI
<<<<<<< HEAD
    # elif algo_params.cube_ref is not None:
    #     add_params = {
    #         "start_time": start_time,
    #         "full_output": True,
    #     }
    #     func_params = setup_parameters(
    #         params_obj=algo_params, fkt=_adi_rdi_pca, **add_params
    #     )
    #     res_pca = _adi_rdi_pca(
    #         **func_params,
    #         **rot_options,
    #     )
    #     pcs, recon, residuals_cube, residuals_cube_, frame = res_pca

    # ADI+RDI OR ADI. Shape of cube: (n_adi_frames, y, x)
    else:
=======
    elif algo_params.cube_ref is not None:
        add_params = {
            "start_time": start_time,
            "full_output": True,
        }
        func_params = setup_parameters(
            params_obj=algo_params, fkt=_adi_rdi_pca, **add_params
        )
        res_pca = _adi_rdi_pca(
            **func_params,
            **rot_options,
        )
        if algo_params.batch is None:
            if algo_params.source_xy is not None:
                # PCA grid, computing S/Ns
                if isinstance(algo_params.ncomp, (tuple, list)):
                    if algo_params.full_output:
                        final_residuals_cube, frame, table, _ = res_pca
                    else:
                        # returning only the optimal residual
                        final_residuals_cube = res_pca[1]
                # full-frame PCA with rotation threshold
                else:
                    recon_cube, residuals_cube, residuals_cube_, frame = res_pca
            else:
                # PCA grid
                if isinstance(algo_params.ncomp, (tuple, list)):
                    final_residuals_cube, pclist = res_pca
                # full-frame standard PCA
                else:
                    pcs, recon, residuals_cube, residuals_cube_, frame = res_pca
        # full-frame incremental PCA
        else:
            frame, _, pcs, medians = res_pca

    # ADI. Shape of cube: (n_adi_frames, y, x)
    elif algo_params.cube_ref is None:
>>>>>>> 86446c60
        add_params = {
            "start_time": start_time,
            "full_output": True,
        }

        func_params = setup_parameters(params_obj=algo_params,
                                       fkt=_adi_rdi_pca, **add_params)

        if algo_params.cube_ref is not None and algo_params.batch is not None:
            raise ValueError("RDI not compatible with batch mode")

        res_pca = _adi_rdi_pca(**func_params, **rot_options)

        if algo_params.batch is None:
            if algo_params.source_xy is not None:
                # PCA grid, computing S/Ns
                if isinstance(algo_params.ncomp, (tuple, list)):
                    if algo_params.full_output:
                        final_residuals_cube, frame, table, _ = res_pca
                    else:
                        # returning only the optimal residual
                        final_residuals_cube = res_pca[1]
                # full-frame PCA with rotation threshold
                else:
                    recon_cube, residuals_cube, residuals_cube_, frame = res_pca
            else:
                # PCA grid
                if isinstance(algo_params.ncomp, (tuple, list)):
                    final_residuals_cube, pclist = res_pca
                # full-frame standard PCA
                else:
                    pcs, recon, residuals_cube, residuals_cube_, frame = res_pca
        # full-frame incremental PCA
        else:
            frame, _, pcs, medians = res_pca

    # else:
    #     raise RuntimeError(
    #        "Only ADI, ADI+RDI and ADI+mSDI observing techniques are supported"
    #     )

    # --------------------------------------------------------------------------
    # Returns for each case (ADI, ADI+RDI and ADI+mSDI) and combination of
    # parameters: full_output, source_xy, batch, ncomp
    # --------------------------------------------------------------------------
    isarr = isinstance(algo_params.cube, np.ndarray)
    if isarr and algo_params.scale_list is not None:
        # ADI+mSDI double-pass PCA
        if algo_params.adimsdi == Adimsdi.DOUBLE:
            if algo_params.full_output:
                return frame, residuals_cube_channels, residuals_cube_channels_
            else:
                return frame

        elif algo_params.adimsdi == Adimsdi.SINGLE:
            # ADI+mSDI single-pass PCA
            if isinstance(algo_params.ncomp, (float, int)):
                if algo_params.full_output:
                    return frame, cube_allfr_residuals, cube_adi_residuals
                else:
                    return frame
            # ADI+mSDI single-pass PCA grid
            elif isinstance(algo_params.ncomp, (tuple, list)):
                if algo_params.source_xy is None:
                    if algo_params.full_output:
                        return final_residuals_cube, pclist
                    else:
                        return final_residuals_cube
                else:
                    if algo_params.full_output:
                        return final_residuals_cube, frame, table
                    else:
                        return frame
            else:
                msg = "ncomp value should only be a float, an int or a tuple of"
                msg += f" those, not a {type(algo_params.ncomp)}."
                raise ValueError(msg)
        else:
            msg = f"ADIMSDI value should only be {Adimsdi.SINGLE} or"
            msg += f" {Adimsdi.DOUBLE}."
            raise ValueError(msg)

    # ADI and ADI+RDI (3D or 4D)
    elif isinstance(algo_params.cube, str) or algo_params.scale_list is None:
        if algo_params.source_xy is None and algo_params.full_output:
            # incremental PCA
            if algo_params.batch is not None:
                final_res = [frame, pcs, medians]
            else:
                # PCA grid
                if isinstance(algo_params.ncomp, (tuple, list)):
                    final_res = [final_residuals_cube, pclist]
                # full-frame standard PCA or ADI+RDI
                else:
                    final_res = [frame, pcs, recon, residuals_cube,
                                 residuals_cube_]
            if algo_params.cube.ndim == 4:
                final_res.append(ifs_adi_frames)
            return tuple(final_res)
        elif algo_params.source_xy is not None and algo_params.full_output:
            # PCA grid, computing S/Ns
            if isinstance(algo_params.ncomp, (tuple, list)):
                final_res = [final_residuals_cube, frame, table]
            # full-frame PCA with rotation threshold
            else:
                final_res = [frame, recon_cube, residuals_cube, residuals_cube_]
            return tuple(final_res)
        elif not algo_params.full_output:
            # PCA grid
            if isinstance(algo_params.ncomp, (tuple, list)):
                return final_residuals_cube
            # full-frame standard PCA or ADI+RDI
            else:
                return frame

    else:
        msg = "cube value should only be a str or a numpy.ndarray, not a "
        msg += f"{type(algo_params.cube)}."
        raise ValueError(msg)


def _adi_rdi_pca(
    cube,
    cube_ref,
    angle_list,
    ncomp,
    batch,
    source_xy,
    delta_rot,
    fwhm,
    scaling,
    mask_center_px,
    svd_mode,
    imlib,
    interpolation,
    collapse,
    verbose,
    start_time,
    nproc,
    full_output,
    weights=None,
    mask_rdi=None,
    cube_sig=None,
    left_eigv=False,
    min_frames_pca=10,
    **rot_options,
):
    """Handle the ADI or ADI+RDI PCA post-processing."""
    (
        frame,
        pcs,
        recon,
        residuals_cube,
        residuals_cube_,
    ) = (None for _ in range(5))
    # Full/Single ADI processing, incremental PCA
    if batch is not None:
        result = pca_incremental(
            cube,
            angle_list,
            batch=batch,
            ncomp=ncomp,
            collapse=collapse,
            verbose=verbose,
            full_output=full_output,
            start_time=start_time,
            weights=weights,
            nproc=nproc,
            imlib=imlib,
            interpolation=interpolation,
            **rot_options,
        )
        return result

    else:
        # Full/Single ADI processing
        n, y, x = cube.shape

        angle_list = check_pa_vector(angle_list)
        if not n == angle_list.shape[0]:
            raise ValueError(
                "`angle_list` vector has wrong length. It must "
                "equal the number of frames in the cube"
            )

        if not isinstance(ncomp, (int, float, tuple, list)):
            msg = "`ncomp` must be an int, float, tuple or list in the ADI case"
            raise TypeError(msg)

        if np.isscalar(ncomp):
            if isinstance(ncomp, int) and ncomp > n:
                ncomp = min(ncomp, n)
                print(
                    "Number of PCs too high (max PCs={}), using {} PCs "
                    "instead.".format(n, ncomp)
                )
            if mask_rdi is None:
                if source_xy is None:
                    residuals_result = _project_subtract(
                        cube,
                        cube_ref,
                        ncomp,
                        scaling,
                        mask_center_px,
                        svd_mode,
                        verbose,
                        full_output,
                        cube_sig=cube_sig,
                        left_eigv=left_eigv,
                    )
                    if verbose:
                        timing(start_time)
                    if full_output:
                        residuals_cube = residuals_result[0]
                        reconstructed = residuals_result[1]
                        V = residuals_result[2]
                        pcs = reshape_matrix(V, y, x) if not left_eigv else V.T
                        recon = reshape_matrix(reconstructed, y, x)
                    else:
                        residuals_cube = residuals_result

                # A rotation threshold is applied
                else:
                    if delta_rot is None or fwhm is None:
                        msg = "Delta_rot or fwhm parameters missing. Needed for"
                        msg += "PA-based rejection of frames from the library"
                        raise TypeError(msg)
                    nfrslib = []
                    residuals_cube = np.zeros_like(cube)
                    recon_cube = np.zeros_like(cube)
                    yc, xc = frame_center(cube[0], False)
                    x1, y1 = source_xy
                    ann_center = dist(yc, xc, y1, x1)
                    pa_thr = _compute_pa_thresh(ann_center, fwhm, delta_rot)

                    for frame in range(n):
                        ind = _find_indices_adi(angle_list, frame, pa_thr)

                        res_result = _project_subtract(
                            cube,
                            cube_ref,
                            ncomp,
                            scaling,
                            mask_center_px,
                            svd_mode,
                            verbose,
                            full_output,
                            ind,
                            frame,
                            cube_sig=cube_sig,
                            left_eigv=left_eigv,
                            min_frames_pca=min_frames_pca,
                        )
                        if full_output:
                            nfrslib.append(res_result[0])
                            residual_frame = res_result[1]
                            recon_frame = res_result[2]
                            residuals_cube[frame] = residual_frame.reshape((y,
                                                                            x))
                            recon_cube[frame] = recon_frame.reshape((y, x))
                        else:
                            nfrslib.append(res_result[0])
                            residual_frame = res_result[1]
                            residuals_cube[frame] = residual_frame.reshape((y,
                                                                            x))

                    # number of frames in library printed for each ann. quadrant
                    if verbose:
                        descriptive_stats(nfrslib, verbose=verbose,
                                          label="Size LIB: ")
            else:
                residuals_result = cube_subtract_sky_pca(
                    cube, cube_ref, mask_rdi, ncomp=ncomp, full_output=True
                )
                residuals_cube = residuals_result[0]
                pcs = residuals_result[2]
                recon = residuals_result[-1]

            residuals_cube_ = cube_derotate(
                residuals_cube,
                angle_list,
                nproc=nproc,
                imlib=imlib,
                interpolation=interpolation,
                **rot_options,
            )
            if mask_center_px:
                residuals_cube_ = mask_circle(residuals_cube_, mask_center_px)
            frame = cube_collapse(residuals_cube_, mode=collapse, w=weights)
            if verbose:
                print("Done de-rotating and combining")
                timing(start_time)
            if source_xy is not None:
                if full_output:
                    return (recon_cube,
                            residuals_cube,
                            residuals_cube_,
                            frame)
                else:
                    return frame
            else:
                if full_output:
                    return (pcs,
                            recon,
                            residuals_cube,
                            residuals_cube_,
                            frame)
                else:
                    return frame

        # When ncomp is a tuple, pca_grid is called
        else:
            gridre = pca_grid(
                cube,
                angle_list,
                fwhm,
                range_pcs=ncomp,
                source_xy=source_xy,
                cube_ref=cube_ref,
                mode="fullfr",
                svd_mode=svd_mode,
                scaling=scaling,
                mask_center_px=mask_center_px,
                fmerit="mean",
                collapse=collapse,
                verbose=verbose,
                full_output=full_output,
                debug=False,
                plot=verbose,
                start_time=start_time,
                weights=weights,
                nproc=nproc,
                imlib=imlib,
                interpolation=interpolation,
                **rot_options,
            )
            return gridre


def _adimsdi_singlepca(
    cube,
    angle_list,
    scale_list,
    ncomp,
    fwhm,
    source_xy,
    scaling,
    mask_center_px,
    svd_mode,
    imlib,
    imlib2,
    interpolation,
    collapse,
    collapse_ifs,
    ifs_collapse_range,
    verbose,
    start_time,
    nproc,
    crop_ifs,
    batch,
    full_output,
    weights=None,
    left_eigv=False,
    min_frames_pca=10,
    **rot_options,
):
    """Handle the full-frame ADI+mSDI single PCA post-processing."""
    z, n, y_in, x_in = cube.shape

    angle_list = check_pa_vector(angle_list)
    if not angle_list.shape[0] == n:
        msg = "Angle list vector has wrong length. It must equal the number"
        msg += " frames in the cube"
        raise ValueError(msg)

    if scale_list is None:
        raise ValueError("`scale_list` must be provided")
    else:
        check_array(scale_list, dim=1, msg="scale_list")
        if not scale_list.shape[0] == z:
            raise ValueError("`scale_list` has wrong length")

    scale_list = check_scal_vector(scale_list)
    big_cube = []

    if verbose:
        print("Rescaling the spectral channels to align the speckles")
    for i in Progressbar(range(n), verbose=verbose):
        cube_resc = scwave(cube[:, i, :, :], scale_list, imlib=imlib2,
                           interpolation=interpolation)[0]
        if crop_ifs:
            cube_resc = cube_crop_frames(cube_resc, size=y_in, verbose=False)
        big_cube.append(cube_resc)

    big_cube = np.array(big_cube)
    big_cube = big_cube.reshape(z * n, big_cube.shape[2], big_cube.shape[3])

    if verbose:
        timing(start_time)
        print("{} total frames".format(n * z))
        print("Performing single-pass PCA")

    if isinstance(ncomp, (int, float)):
        # When ncomp is a int and batch is not None, incremental ADI-PCA is run
        if batch is not None:
            res_cube = pca_incremental(
                big_cube,
                angle_list,
                batch,
                ncomp,
                collapse,
                verbose,
                return_residuals=True,
                start_time=start_time,
                weights=weights,
                nproc=nproc,
                imlib=imlib,
                interpolation=interpolation,
                **rot_options,
            )
        # When ncomp is a int/float and batch is None, standard ADI-PCA is run
        else:
            res_cube = _project_subtract(
                big_cube,
                None,
                ncomp,
                scaling,
                mask_center_px,
                svd_mode,
                verbose,
                False,
                left_eigv=left_eigv,
                min_frames_pca=min_frames_pca,
            )

        if verbose:
            timing(start_time)

        resadi_cube = np.zeros((n, y_in, x_in))

        if verbose:
            print("Descaling the spectral channels")
        if ifs_collapse_range == "all":
            idx_ini = 0
            idx_fin = z
        else:
            idx_ini = ifs_collapse_range[0]
            idx_fin = ifs_collapse_range[1]

        for i in Progressbar(range(n), verbose=verbose):
            frame_i = scwave(
                res_cube[i * z + idx_ini:i * z + idx_fin],
                scale_list[idx_ini:idx_fin],
                full_output=False,
                inverse=True,
                y_in=y_in,
                x_in=x_in,
                imlib=imlib2,
                interpolation=interpolation,
                collapse=collapse_ifs,
            )
            resadi_cube[i] = frame_i

        if verbose:
            print("De-rotating and combining residuals")
            timing(start_time)
        der_res = cube_derotate(
            resadi_cube,
            angle_list,
            nproc=nproc,
            imlib=imlib,
            interpolation=interpolation,
            **rot_options,
        )
        if mask_center_px:
            der_res = mask_circle(der_res, mask_center_px)
        frame = cube_collapse(der_res, mode=collapse, w=weights)
        cube_allfr_residuals = res_cube
        cube_adi_residuals = resadi_cube
        return cube_allfr_residuals, cube_adi_residuals, frame

    # When ncomp is a tuple, pca_grid is called
    elif isinstance(ncomp, (tuple, list)):
        gridre = pca_grid(
            big_cube,
            angle_list,
            fwhm,
            range_pcs=ncomp,
            source_xy=source_xy,
            cube_ref=None,
            mode="fullfr",
            svd_mode=svd_mode,
            scaling=scaling,
            mask_center_px=mask_center_px,
            fmerit="mean",
            collapse=collapse,
            ifs_collapse_range=ifs_collapse_range,
            verbose=verbose,
            full_output=full_output,
            debug=False,
            plot=verbose,
            start_time=start_time,
            scale_list=scale_list,
            initial_4dshape=cube.shape,
            weights=weights,
            nproc=nproc,
            imlib=imlib,
            interpolation=interpolation,
            **rot_options,
        )
        return gridre

    else:
        raise TypeError(
            "`ncomp` must be an int, float, tuple or list for single-pass PCA"
        )


def _adimsdi_doublepca(
    cube,
    angle_list,
    scale_list,
    ncomp,
    scaling,
    mask_center_px,
    svd_mode,
    imlib,
    imlib2,
    interpolation,
    collapse,
    collapse_ifs,
    ifs_collapse_range,
    verbose,
    start_time,
    nproc,
    weights=None,
    fwhm=4,
    conv=False,
    mask_rdi=None,
    cube_sig=None,
    left_eigv=False,
    **rot_options,
):
    """Handle the full-frame ADI+mSDI double PCA post-processing."""
    z, n, y_in, x_in = cube.shape

    global ARRAY
    ARRAY = cube  # to be passed to _adimsdi_doublepca_ifs

    if not isinstance(ncomp, tuple):
        raise TypeError(
            "`ncomp` must be a tuple when a double pass PCA" " is performed"
        )
    else:
        ncomp_ifs, ncomp_adi = ncomp

    angle_list = check_pa_vector(angle_list)
    if not angle_list.shape[0] == n:
        msg = "Angle list vector has wrong length. It must equal the number"
        msg += " frames in the cube"
        raise ValueError(msg)

    if scale_list is None:
        raise ValueError("Scaling factors vector must be provided")
    else:
        if np.array(scale_list).ndim > 1:
            raise ValueError("Scaling factors vector is not 1d")
        if not scale_list.shape[0] == cube.shape[0]:
            raise ValueError("Scaling factors vector has wrong length")
    scale_list = check_scal_vector(scale_list)

    if verbose:
        print("{} spectral channels in IFS cube".format(z))
        if ncomp_ifs is None:
            print("Combining multi-spectral frames (skipping PCA)")
        else:
            print("First PCA stage exploiting spectral variability")

    if ncomp_ifs is not None and ncomp_ifs > z:
        ncomp_ifs = min(ncomp_ifs, z)
        msg = "Number of PCs too high (max PCs={}), using {} PCs instead"
        print(msg.format(z, ncomp_ifs))

    res = pool_map(
        nproc,
        _adimsdi_doublepca_ifs,
        iterable(range(n)),
        ncomp_ifs,
        scale_list,
        scaling,
        mask_center_px,
        svd_mode,
        imlib2,
        interpolation,
        collapse_ifs,
        ifs_collapse_range,
        fwhm,
        conv,
        mask_rdi,
        left_eigv,
    )
    residuals_cube_channels = np.array(res)

    if verbose:
        timing(start_time)

    # de-rotation of the PCA processed channels, ADI fashion
    if ncomp_adi is None:
        if verbose:
            print("{} ADI frames".format(n))
            print("De-rotating and combining frames (skipping PCA)")
        residuals_cube_channels_ = cube_derotate(
            residuals_cube_channels,
            angle_list,
            nproc=nproc,
            imlib=imlib,
            interpolation=interpolation,
            **rot_options,
        )
        frame = cube_collapse(residuals_cube_channels_, mode=collapse,
                              w=weights)
        if verbose:
            timing(start_time)
    else:
        if ncomp_adi > n:
            ncomp_adi = n
            msg = "Number of PCs too high, using  maximum of {} PCs instead"
            print(msg.format(n))
        if verbose:
            print("{} ADI frames".format(n))
            print("Second PCA stage exploiting rotational variability")

        res_ifs_adi = _project_subtract(
            residuals_cube_channels,
            None,
            ncomp_adi,
            scaling,
            mask_center_px,
            svd_mode,
            verbose=False,
            full_output=False,
            cube_sig=cube_sig,
            left_eigv=left_eigv,
        )
        if verbose:
            print("De-rotating and combining residuals")
        der_res = cube_derotate(
            res_ifs_adi,
            angle_list,
            nproc=nproc,
            imlib=imlib,
            interpolation=interpolation,
            **rot_options,
        )
        residuals_cube_channels_ = der_res
        frame = cube_collapse(residuals_cube_channels_, mode=collapse,
                              w=weights)
        if verbose:
            timing(start_time)
    return residuals_cube_channels, residuals_cube_channels_, frame


def _adimsdi_doublepca_ifs(
    fr,
    ncomp,
    scale_list,
    scaling,
    mask_center_px,
    svd_mode,
    imlib,
    interpolation,
    collapse,
    ifs_collapse_range,
    fwhm,
    conv,
    mask_rdi=None,
    left_eigv=False,
):
    """Call by _adimsdi_doublepca with pool_map."""
    global ARRAY

    z, n, y_in, x_in = ARRAY.shape
    multispec_fr = ARRAY[:, fr, :, :]

    if ifs_collapse_range == "all":
        idx_ini = 0
        idx_fin = z
    else:
        idx_ini = ifs_collapse_range[0]
        idx_fin = ifs_collapse_range[1]

    if ncomp is None:
        frame_i = cube_collapse(multispec_fr[idx_ini:idx_fin])
    else:
        cube_resc = scwave(
            multispec_fr, scale_list, imlib=imlib, interpolation=interpolation
        )[0]

        if conv:
            # convolve all frames with the same kernel
            cube_resc = cube_filter_lowpass(
                cube_resc, mode="gauss", fwhm_size=fwhm, verbose=False
            )
        if mask_rdi is None:
            residuals = _project_subtract(
                cube_resc,
                None,
                ncomp,
                scaling,
                mask_center_px,
                svd_mode,
                verbose=False,
                full_output=False,
                left_eigv=left_eigv,
            )
        else:
            residuals = np.zeros_like(cube_resc)
            for i in range(z):
                cube_tmp = np.array([cube_resc[i]])
                cube_ref = np.array([cube_resc[j] for j in range(z) if j != i])
                residuals[i] = cube_subtract_sky_pca(
                    cube_tmp, cube_ref, mask_rdi, ncomp=ncomp, full_output=False
                )
        frame_i = scwave(
            residuals[idx_ini:idx_fin],
            scale_list[idx_ini:idx_fin],
            full_output=False,
            inverse=True,
            y_in=y_in,
            x_in=x_in,
            imlib=imlib,
            interpolation=interpolation,
            collapse=collapse,
        )
        if mask_center_px:
            frame_i = mask_circle(frame_i, mask_center_px)

    return frame_i


<<<<<<< HEAD
# def _adi_rdi_pca(
#     cube,
#     cube_ref,
#     angle_list,
#     ncomp,
#     source_xy,
#     delta_rot,
#     fwhm,
#     scaling,
#     mask_center_px,
#     svd_mode,
#     imlib,
#     interpolation,
#     collapse,
#     verbose,
#     start_time,
#     nproc,
#     weights=None,
#     mask_rdi=None,
#     cube_sig=None,
#     left_eigv=False,
#     **rot_options,
# ):
#     """Handle the ADI+RDI post-processing."""
#     n, y, x = cube.shape
#     n_ref, y_ref, x_ref = cube_ref.shape
#     angle_list = check_pa_vector(angle_list)
#     if not isinstance(ncomp, int):
#         raise TypeError("`ncomp` must be an int in the ADI+RDI case")
#     if ncomp > n_ref:
#         msg = (
#             "Requested number of PCs ({}) higher than the number of frames "
#             + "in the reference cube ({}); using the latter instead."
#         )
#         print(msg.format(ncomp, n_ref))
#         ncomp = n_ref

#     if not cube_ref.ndim == 3:
#         msg = "Input reference array is not a cube or 3d array"
#         raise ValueError(msg)
#     if not y_ref == y and x_ref == x:
#         msg = "Reference and target frames have different shape"
#         raise TypeError(msg)

#     if mask_rdi is None:
#         if source_xy is None:
#             residuals_result = _project_subtract(
#                 cube,
#                 cube_ref,
#                 ncomp,
#                 scaling,
#                 mask_center_px,
#                 svd_mode,
#                 verbose,
#                 True,
#                 cube_sig=cube_sig,
#                 left_eigv=left_eigv,
#             )
#             residuals_cube = residuals_result[0]
#             reconstructed = residuals_result[1]
#             V = residuals_result[2]
#             pcs = reshape_matrix(V, y, x) if not left_eigv else V.T
#             recon = reshape_matrix(reconstructed, y, x)
#         # A rotation threshold is applied
#         else:
#             if delta_rot is None or fwhm is None:
#                 msg = "Delta_rot or fwhm parameters missing. Needed for the"
#                 msg += "PA-based rejection of frames from the library"
#                 raise TypeError(msg)
#             nfrslib = []
#             residuals_cube = np.zeros_like(cube)
#             recon_cube = np.zeros_like(cube)
#             yc, xc = frame_center(cube[0], False)
#             x1, y1 = source_xy
#             ann_center = dist(yc, xc, y1, x1)
#             pa_thr = _compute_pa_thresh(ann_center, fwhm, delta_rot)
#             mid_range = np.abs(np.max(angle_list) - np.min(angle_list)) / 2
#             if pa_thr >= mid_range - mid_range * 0.1:
#                 new_pa_th = float(mid_range - mid_range * 0.1)
#                 if verbose:
#                     msg = "PA threshold {:.2f} is too big, will be set to "
#                     msg += "{:.2f}"
#                     print(msg.format(pa_thr, new_pa_th))
#                 pa_thr = new_pa_th

#             for frame in range(n):
#                 if ann_center > fwhm * 3:  # TODO: 3 optimal value? new par?
#                     ind = _find_indices_adi(
#                         angle_list, frame, pa_thr, truncate=True
#                     )
#                 else:
#                     ind = _find_indices_adi(angle_list, frame, pa_thr)

#                 res_result = _project_subtract(
#                     cube,
#                     cube_ref,
#                     ncomp,
#                     scaling,
#                     mask_center_px,
#                     svd_mode,
#                     verbose,
#                     full_output,
#                     ind,
#                     frame,
#                     cube_sig=cube_sig,
#                     left_eigv=left_eigv,
#                     min_frames_pca=min_frames_pca,
#                 )
#                 if full_output:
#                     nfrslib.append(res_result[0])
#                     residual_frame = res_result[1]
#                     recon_frame = res_result[2]
#                     residuals_cube[frame] = residual_frame.reshape((y, x))
#                     recon_cube[frame] = recon_frame.reshape((y, x))
#                 else:
#                     nfrslib.append(res_result[0])
#                     residual_frame = res_result[1]
#                     residuals_cube[frame] = residual_frame.reshape((y, x))

#             # number of frames in library printed for each annular quadrant
#             if verbose:
#                 descriptive_stats(nfrslib, verbose=verbose,
#                                   label="Size LIB: ")
#     else:
#         residuals_result = cube_subtract_sky_pca(
#             cube, cube_ref, mask_rdi, ncomp=ncomp, full_output=True
#         )
#         residuals_cube = residuals_result[0]
#         pcs = residuals_result[2]
#         recon = residuals_result[-1]

#     residuals_cube_ = cube_derotate(
#         residuals_cube,
#         angle_list,
#         nproc=nproc,
#         imlib=imlib,
#         interpolation=interpolation,
#         **rot_options,
#     )
#     frame = cube_collapse(residuals_cube_, mode=collapse, w=weights)
#     if mask_center_px:
#         frame = mask_circle(frame, mask_center_px)

#     if verbose:
#         print("Done de-rotating and combining")
#         timing(start_time)

#     return pcs, recon, residuals_cube, residuals_cube_, frame
=======
def _adi_rdi_pca(
    cube,
    cube_ref,
    angle_list,
    ncomp,
    scaling,
    mask_center_px,
    svd_mode,
    imlib,
    interpolation,
    collapse,
    verbose,
    start_time,
    nproc,
    full_output,
    fwhm,
    source_xy,
    weights=None,
    mask_rdi=None,
    cube_sig=None,
    **rot_options,
):
    """Handle the ADI+RDI post-processing."""
    n, y, x = cube.shape
    n_ref, y_ref, x_ref = cube_ref.shape
    angle_list = check_pa_vector(angle_list)
    if not isinstance(ncomp, (int, float, tuple, list)):
        msg = "`ncomp` must be an int, float, tuple or list in the ADI+RDI case"
        raise TypeError(msg)
        
    
    if np.isscalar(ncomp):
        if ncomp > n_ref:
            msg = (
                "Requested number of PCs ({}) higher than the number of frames "
                + "in the reference cube ({}); using the latter instead."
                )
            print(msg.format(ncomp, n_ref))
            ncomp = n_ref

        if mask_rdi is None:
            residuals_result = _project_subtract(
                cube,
                cube_ref,
                ncomp,
                scaling,
                mask_center_px,
                svd_mode,
                verbose,
                True,
                cube_sig=cube_sig,
                )
            residuals_cube = residuals_result[0]
            reconstructed = residuals_result[1]
            V = residuals_result[2]
            pcs = reshape_matrix(V, y, x)
            recon = reshape_matrix(reconstructed, y, x)
        else:
            residuals_result = cube_subtract_sky_pca(
                cube, cube_ref, mask_rdi, ncomp=ncomp, full_output=True
                )
            residuals_cube = residuals_result[0]
            pcs = residuals_result[2]
            recon = residuals_result[-1]
            
        residuals_cube_ = cube_derotate(
            residuals_cube,
            angle_list,
            nproc=nproc,
            imlib=imlib,
            interpolation=interpolation,
            **rot_options,
            )
        frame = cube_collapse(residuals_cube_, mode=collapse, w=weights)
        if mask_center_px:
            frame = mask_circle(frame, mask_center_px)
                
        if verbose:
            print("Done de-rotating and combining")
            timing(start_time)
                    
        return pcs, recon, residuals_cube, residuals_cube_, frame
    
    # When ncomp is a tuple or a list, pca_grid is called
    else:
        gridre = pca_grid(
            cube,
            angle_list,
            fwhm,
            range_pcs=ncomp,
            source_xy=source_xy,
            cube_ref=cube_ref,
            mode="fullfr",
            svd_mode=svd_mode,
            scaling=scaling,
            mask_center_px=mask_center_px,
            fmerit="mean",
            collapse=collapse,
            verbose=verbose,
            full_output=full_output,
            debug=False,
            plot=verbose,
            start_time=start_time,
            weights=weights,
            nproc=nproc,
            imlib=imlib,
            interpolation=interpolation,
            **rot_options,
        )
        return gridre
>>>>>>> 86446c60


def _project_subtract(
    cube,
    cube_ref,
    ncomp,
    scaling,
    mask_center_px,
    svd_mode,
    verbose,
    full_output,
    indices=None,
    frame=None,
    cube_sig=None,
    left_eigv=False,
    min_frames_pca=10,
):
    """
    PCA projection and model PSF subtraction.

    Used as a helping function by each of the PCA modes (ADI, ADI+RDI,
    ADI+mSDI).

    Parameters
    ----------
    cube : numpy ndarray
        Input cube.
    cube_ref : numpy ndarray
        Reference cube.
    ncomp : int
        Number of principal components.
    scaling : str
        Scaling of pixel values. See ``pca`` docstrings.
    mask_center_px : int
        Masking out a centered circular aperture.
    svd_mode : str
        Mode for SVD computation. See ``pca`` docstrings.
    verbose : bool
        Verbosity.
    full_output : bool
        Whether to return intermediate arrays or not.
    left_eigv : bool, optional
        Whether to use rather left or right singularvectors
    indices : list
        Indices to be used to discard frames (a rotation threshold is used).
    frame : int
        Index of the current frame (when indices is a list and a rotation
        threshold was applied).
    cube_sig: numpy ndarray, opt
        Cube with estimate of significant authentic signals. If provided, this
        will be subtracted from both the cube and the PCA library, before
        projecting the cube onto the principal components.

    Returns
    -------
    ref_lib_shape : int
        [indices is not None, frame is not None] Number of
        rows in the reference library for the given frame.
    residuals: numpy ndarray
        Residuals, returned in every case.
    reconstructed : numpy ndarray
        [full_output=True] The reconstructed array.
    V : numpy ndarray
        [full_output=True, indices is None, frame is None]
        The right singular vectors of the input matrix, as returned by
        ``svd/svd_wrapper()``
    """
    _, y, x = cube.shape
    if isinstance(ncomp, (int, np.int_)):
        if indices is not None and frame is not None:
            matrix = prepare_matrix(
                cube, scaling, mask_center_px, mode="fullfr", verbose=False
            )
        elif left_eigv:
            matrix = prepare_matrix(cube, scaling, mask_center_px,
                                    mode="fullfr", verbose=verbose,
                                    discard_mask_pix=True)
        else:
            matrix = prepare_matrix(
                cube, scaling, mask_center_px, mode="fullfr", verbose=verbose
            )
        if cube_sig is None:
            matrix_emp = matrix.copy()
        else:
            if left_eigv:
                matrix_sig = prepare_matrix(cube_sig, scaling, mask_center_px,
                                            mode="fullfr", verbose=verbose,
                                            discard_mask_pix=True)
            else:
                nfr = cube_sig.shape[0]
                matrix_sig = np.reshape(cube_sig, (nfr, -1))
            matrix_emp = matrix - matrix_sig

        if cube_ref is not None:
            if left_eigv:
                matrix_ref = prepare_matrix(cube_sig, scaling, mask_center_px,
                                            mode="fullfr", verbose=verbose,
                                            discard_mask_pix=True)
            else:
                matrix_ref = prepare_matrix(cube_ref, scaling, mask_center_px,
                                            mode="fullfr", verbose=verbose)

        # check whether indices are well defined (i.e. not empty)
        msg = "{} frames comply to delta_rot condition < less than "
        msg1 = msg + "min_frames_pca ({}). Try decreasing delta_rot or "
        msg1 += "min_frames_pca"
        msg2 = msg + "ncomp ({}). Try decreasing the parameter delta_rot or "
        msg2 += "ncomp"
        if indices is not None and frame is not None:
            try:
                ref_lib = matrix_emp[indices]
            except IndexError:
                indices = None
            if cube_ref is None and indices is None:
                raise RuntimeError(msg1.format(0, min_frames_pca))

        # a rotation threshold is used (frames are processed one by one)
        if indices is not None and frame is not None:
            if cube_ref is not None:
                ref_lib = np.concatenate((ref_lib, matrix_ref))
            if ref_lib.shape[0] < min_frames_pca:
                raise RuntimeError(msg1.format(ref_lib.shape[0],
                                               min_frames_pca))
            if ref_lib.shape[0] < ncomp:
                raise RuntimeError(msg2.format(ref_lib.shape[0], ncomp))
            curr_frame = matrix[frame]  # current frame
            curr_frame_emp = matrix_emp[frame]
            if left_eigv:
                V = svd_wrapper(ref_lib, svd_mode, ncomp, False,
                                left_eigv=left_eigv)
                transformed = np.dot(curr_frame_emp.T, V)
                reconstructed = np.dot(V, transformed.T)
            else:
                V = svd_wrapper(ref_lib, svd_mode, ncomp, False)
                transformed = np.dot(curr_frame_emp, V.T)
                reconstructed = np.dot(transformed.T, V)

            residuals = curr_frame - reconstructed

            if full_output:
                return ref_lib.shape[0], residuals, reconstructed
            else:
                return ref_lib.shape[0], residuals

        # the whole matrix is processed at once
        else:
            if cube_ref is not None:
                ref_lib = matrix_ref
            else:
                ref_lib = matrix_emp
            if left_eigv:
                V = svd_wrapper(ref_lib, svd_mode, ncomp, verbose,
                                left_eigv=left_eigv)
                transformed = np.dot(matrix_emp.T, V)
                reconstructed = np.dot(V, transformed.T)
            else:
                V = svd_wrapper(ref_lib, svd_mode, ncomp, verbose)
                transformed = np.dot(V, matrix_emp.T)
                reconstructed = np.dot(transformed.T, V)

            residuals = matrix - reconstructed
            residuals_res = reshape_matrix(residuals, y, x)

            if full_output:
                return residuals_res, reconstructed, V
            else:
                return residuals_res

    elif isinstance(ncomp, (float, np.float16, np.float32, np.float64)):
        if not 1 > ncomp > 0:
            raise ValueError(
                "when `ncomp` is float, it must lie in the " "interval (0,1]"
            )

        svdecomp = SVDecomposer(cube, mode="fullfr", svd_mode=svd_mode,
                                scaling=scaling, verbose=verbose)
        _ = svdecomp.get_cevr(plot=False)
        # in this case ncomp is the desired CEVR
        cevr = ncomp
        ncomp = svdecomp.cevr_to_ncomp(cevr)
        V = svdecomp.v[:ncomp]
        transformed = np.dot(V, svdecomp.matrix.T)
        reconstructed = np.dot(transformed.T, V)
        residuals = svdecomp.matrix - reconstructed
        residuals_res = reshape_matrix(residuals, y, x)

        if verbose and isinstance(cevr, float):
            print("Components used : {}".format(V.shape[0]))

        if full_output:
            return residuals_res, reconstructed, V
        else:
            return residuals_res
    else:
        raise TypeError("Type not recognized for ncomp, should be int or float")<|MERGE_RESOLUTION|>--- conflicted
+++ resolved
@@ -613,63 +613,8 @@
         if len(medians) > 0:
             medians = np.array(medians)
 
-    # ADI + RDI
-<<<<<<< HEAD
-    # elif algo_params.cube_ref is not None:
-    #     add_params = {
-    #         "start_time": start_time,
-    #         "full_output": True,
-    #     }
-    #     func_params = setup_parameters(
-    #         params_obj=algo_params, fkt=_adi_rdi_pca, **add_params
-    #     )
-    #     res_pca = _adi_rdi_pca(
-    #         **func_params,
-    #         **rot_options,
-    #     )
-    #     pcs, recon, residuals_cube, residuals_cube_, frame = res_pca
-
     # ADI+RDI OR ADI. Shape of cube: (n_adi_frames, y, x)
     else:
-=======
-    elif algo_params.cube_ref is not None:
-        add_params = {
-            "start_time": start_time,
-            "full_output": True,
-        }
-        func_params = setup_parameters(
-            params_obj=algo_params, fkt=_adi_rdi_pca, **add_params
-        )
-        res_pca = _adi_rdi_pca(
-            **func_params,
-            **rot_options,
-        )
-        if algo_params.batch is None:
-            if algo_params.source_xy is not None:
-                # PCA grid, computing S/Ns
-                if isinstance(algo_params.ncomp, (tuple, list)):
-                    if algo_params.full_output:
-                        final_residuals_cube, frame, table, _ = res_pca
-                    else:
-                        # returning only the optimal residual
-                        final_residuals_cube = res_pca[1]
-                # full-frame PCA with rotation threshold
-                else:
-                    recon_cube, residuals_cube, residuals_cube_, frame = res_pca
-            else:
-                # PCA grid
-                if isinstance(algo_params.ncomp, (tuple, list)):
-                    final_residuals_cube, pclist = res_pca
-                # full-frame standard PCA
-                else:
-                    pcs, recon, residuals_cube, residuals_cube_, frame = res_pca
-        # full-frame incremental PCA
-        else:
-            frame, _, pcs, medians = res_pca
-
-    # ADI. Shape of cube: (n_adi_frames, y, x)
-    elif algo_params.cube_ref is None:
->>>>>>> 86446c60
         add_params = {
             "start_time": start_time,
             "full_output": True,
@@ -1410,269 +1355,6 @@
     return frame_i
 
 
-<<<<<<< HEAD
-# def _adi_rdi_pca(
-#     cube,
-#     cube_ref,
-#     angle_list,
-#     ncomp,
-#     source_xy,
-#     delta_rot,
-#     fwhm,
-#     scaling,
-#     mask_center_px,
-#     svd_mode,
-#     imlib,
-#     interpolation,
-#     collapse,
-#     verbose,
-#     start_time,
-#     nproc,
-#     weights=None,
-#     mask_rdi=None,
-#     cube_sig=None,
-#     left_eigv=False,
-#     **rot_options,
-# ):
-#     """Handle the ADI+RDI post-processing."""
-#     n, y, x = cube.shape
-#     n_ref, y_ref, x_ref = cube_ref.shape
-#     angle_list = check_pa_vector(angle_list)
-#     if not isinstance(ncomp, int):
-#         raise TypeError("`ncomp` must be an int in the ADI+RDI case")
-#     if ncomp > n_ref:
-#         msg = (
-#             "Requested number of PCs ({}) higher than the number of frames "
-#             + "in the reference cube ({}); using the latter instead."
-#         )
-#         print(msg.format(ncomp, n_ref))
-#         ncomp = n_ref
-
-#     if not cube_ref.ndim == 3:
-#         msg = "Input reference array is not a cube or 3d array"
-#         raise ValueError(msg)
-#     if not y_ref == y and x_ref == x:
-#         msg = "Reference and target frames have different shape"
-#         raise TypeError(msg)
-
-#     if mask_rdi is None:
-#         if source_xy is None:
-#             residuals_result = _project_subtract(
-#                 cube,
-#                 cube_ref,
-#                 ncomp,
-#                 scaling,
-#                 mask_center_px,
-#                 svd_mode,
-#                 verbose,
-#                 True,
-#                 cube_sig=cube_sig,
-#                 left_eigv=left_eigv,
-#             )
-#             residuals_cube = residuals_result[0]
-#             reconstructed = residuals_result[1]
-#             V = residuals_result[2]
-#             pcs = reshape_matrix(V, y, x) if not left_eigv else V.T
-#             recon = reshape_matrix(reconstructed, y, x)
-#         # A rotation threshold is applied
-#         else:
-#             if delta_rot is None or fwhm is None:
-#                 msg = "Delta_rot or fwhm parameters missing. Needed for the"
-#                 msg += "PA-based rejection of frames from the library"
-#                 raise TypeError(msg)
-#             nfrslib = []
-#             residuals_cube = np.zeros_like(cube)
-#             recon_cube = np.zeros_like(cube)
-#             yc, xc = frame_center(cube[0], False)
-#             x1, y1 = source_xy
-#             ann_center = dist(yc, xc, y1, x1)
-#             pa_thr = _compute_pa_thresh(ann_center, fwhm, delta_rot)
-#             mid_range = np.abs(np.max(angle_list) - np.min(angle_list)) / 2
-#             if pa_thr >= mid_range - mid_range * 0.1:
-#                 new_pa_th = float(mid_range - mid_range * 0.1)
-#                 if verbose:
-#                     msg = "PA threshold {:.2f} is too big, will be set to "
-#                     msg += "{:.2f}"
-#                     print(msg.format(pa_thr, new_pa_th))
-#                 pa_thr = new_pa_th
-
-#             for frame in range(n):
-#                 if ann_center > fwhm * 3:  # TODO: 3 optimal value? new par?
-#                     ind = _find_indices_adi(
-#                         angle_list, frame, pa_thr, truncate=True
-#                     )
-#                 else:
-#                     ind = _find_indices_adi(angle_list, frame, pa_thr)
-
-#                 res_result = _project_subtract(
-#                     cube,
-#                     cube_ref,
-#                     ncomp,
-#                     scaling,
-#                     mask_center_px,
-#                     svd_mode,
-#                     verbose,
-#                     full_output,
-#                     ind,
-#                     frame,
-#                     cube_sig=cube_sig,
-#                     left_eigv=left_eigv,
-#                     min_frames_pca=min_frames_pca,
-#                 )
-#                 if full_output:
-#                     nfrslib.append(res_result[0])
-#                     residual_frame = res_result[1]
-#                     recon_frame = res_result[2]
-#                     residuals_cube[frame] = residual_frame.reshape((y, x))
-#                     recon_cube[frame] = recon_frame.reshape((y, x))
-#                 else:
-#                     nfrslib.append(res_result[0])
-#                     residual_frame = res_result[1]
-#                     residuals_cube[frame] = residual_frame.reshape((y, x))
-
-#             # number of frames in library printed for each annular quadrant
-#             if verbose:
-#                 descriptive_stats(nfrslib, verbose=verbose,
-#                                   label="Size LIB: ")
-#     else:
-#         residuals_result = cube_subtract_sky_pca(
-#             cube, cube_ref, mask_rdi, ncomp=ncomp, full_output=True
-#         )
-#         residuals_cube = residuals_result[0]
-#         pcs = residuals_result[2]
-#         recon = residuals_result[-1]
-
-#     residuals_cube_ = cube_derotate(
-#         residuals_cube,
-#         angle_list,
-#         nproc=nproc,
-#         imlib=imlib,
-#         interpolation=interpolation,
-#         **rot_options,
-#     )
-#     frame = cube_collapse(residuals_cube_, mode=collapse, w=weights)
-#     if mask_center_px:
-#         frame = mask_circle(frame, mask_center_px)
-
-#     if verbose:
-#         print("Done de-rotating and combining")
-#         timing(start_time)
-
-#     return pcs, recon, residuals_cube, residuals_cube_, frame
-=======
-def _adi_rdi_pca(
-    cube,
-    cube_ref,
-    angle_list,
-    ncomp,
-    scaling,
-    mask_center_px,
-    svd_mode,
-    imlib,
-    interpolation,
-    collapse,
-    verbose,
-    start_time,
-    nproc,
-    full_output,
-    fwhm,
-    source_xy,
-    weights=None,
-    mask_rdi=None,
-    cube_sig=None,
-    **rot_options,
-):
-    """Handle the ADI+RDI post-processing."""
-    n, y, x = cube.shape
-    n_ref, y_ref, x_ref = cube_ref.shape
-    angle_list = check_pa_vector(angle_list)
-    if not isinstance(ncomp, (int, float, tuple, list)):
-        msg = "`ncomp` must be an int, float, tuple or list in the ADI+RDI case"
-        raise TypeError(msg)
-        
-    
-    if np.isscalar(ncomp):
-        if ncomp > n_ref:
-            msg = (
-                "Requested number of PCs ({}) higher than the number of frames "
-                + "in the reference cube ({}); using the latter instead."
-                )
-            print(msg.format(ncomp, n_ref))
-            ncomp = n_ref
-
-        if mask_rdi is None:
-            residuals_result = _project_subtract(
-                cube,
-                cube_ref,
-                ncomp,
-                scaling,
-                mask_center_px,
-                svd_mode,
-                verbose,
-                True,
-                cube_sig=cube_sig,
-                )
-            residuals_cube = residuals_result[0]
-            reconstructed = residuals_result[1]
-            V = residuals_result[2]
-            pcs = reshape_matrix(V, y, x)
-            recon = reshape_matrix(reconstructed, y, x)
-        else:
-            residuals_result = cube_subtract_sky_pca(
-                cube, cube_ref, mask_rdi, ncomp=ncomp, full_output=True
-                )
-            residuals_cube = residuals_result[0]
-            pcs = residuals_result[2]
-            recon = residuals_result[-1]
-            
-        residuals_cube_ = cube_derotate(
-            residuals_cube,
-            angle_list,
-            nproc=nproc,
-            imlib=imlib,
-            interpolation=interpolation,
-            **rot_options,
-            )
-        frame = cube_collapse(residuals_cube_, mode=collapse, w=weights)
-        if mask_center_px:
-            frame = mask_circle(frame, mask_center_px)
-                
-        if verbose:
-            print("Done de-rotating and combining")
-            timing(start_time)
-                    
-        return pcs, recon, residuals_cube, residuals_cube_, frame
-    
-    # When ncomp is a tuple or a list, pca_grid is called
-    else:
-        gridre = pca_grid(
-            cube,
-            angle_list,
-            fwhm,
-            range_pcs=ncomp,
-            source_xy=source_xy,
-            cube_ref=cube_ref,
-            mode="fullfr",
-            svd_mode=svd_mode,
-            scaling=scaling,
-            mask_center_px=mask_center_px,
-            fmerit="mean",
-            collapse=collapse,
-            verbose=verbose,
-            full_output=full_output,
-            debug=False,
-            plot=verbose,
-            start_time=start_time,
-            weights=weights,
-            nproc=nproc,
-            imlib=imlib,
-            interpolation=interpolation,
-            **rot_options,
-        )
-        return gridre
->>>>>>> 86446c60
-
-
 def _project_subtract(
     cube,
     cube_ref,
