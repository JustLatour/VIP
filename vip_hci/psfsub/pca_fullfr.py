--- conflicted
+++ resolved
@@ -38,11 +38,7 @@
 def pca(cube, angle_list, cube_ref=None, scale_list=None, ncomp=1, 
         svd_mode='lapack', scaling=None, mask_center_px=None, source_xy=None, 
         delta_rot=1, fwhm=4, adimsdi='single', crop_ifs=True, imlib='vip-fft', 
-<<<<<<< HEAD
         imlib2='vip-fft', interpolation='lanczos4', collapse='median',
-=======
-        imlib2='vip-fft', interpolation='lanczos4', collapse='median', 
->>>>>>> 858745a7
         collapse_ifs='mean', ifs_collapse_range='all', mask_rdi=None, 
         check_memory=True, batch=None, nproc=1, full_output=False, verbose=True, 
         weights=None, conv=False, cube_sig=None, **rot_options):
@@ -360,15 +356,9 @@
     elif cube.ndim == 4:
         nch, nz, ny, nx = cube.shape
         ifs_adi_frames = np.zeros([nch, ny, nx])
-<<<<<<< HEAD
         if not isinstance(ncomp, list):
             ncomp = [ncomp]*nch
         elif isinstance(ncomp, list) and len(ncomp) != nch:
-=======
-        if not isinstance(list):
-            ncomp = [ncomp]*nch
-        elif isinstance(list) and len(ncomp) != nch:
->>>>>>> 858745a7
             msg = "If ncomp is a list, in the case of a 4d input cube without "
             msg+= "input scale_list, it should have the same length as the "
             msg+= "first dimension of the cube."
@@ -808,10 +798,6 @@
                        collapse, collapse_ifs, ifs_collapse_range, verbose, 
                        start_time, nproc, weights=None, fwhm=4, conv=False, 
                        mask_rdi=None, cube_sig=None, **rot_options):
-<<<<<<< HEAD
-
-=======
->>>>>>> 858745a7
     """
     Handle the full-frame ADI+mSDI double PCA post-processing.
 
