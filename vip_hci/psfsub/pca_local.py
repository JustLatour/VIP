#! /usr/bin/env python
"""
Module with local/smart PCA (annulus or patch-wise in a multi-processing
fashion) model PSF subtraction for ADI, ADI+SDI (IFS) and ADI+RDI datasets.

.. [ABS13]
   | Absil et al. 2013
   | **Searching for companions down to 2 AU from beta Pictoris using the
     L'-band AGPM coronagraph on VLT/NACO**
   | *Astronomy & Astrophysics, Volume 559, Issue 1, p. 12*
   | `https://arxiv.org/abs/1311.4298
     <https://arxiv.org/abs/1311.4298>`_

"""

<<<<<<< HEAD
__author__ = "C. A. Gomez Gonzalez, V. Christiaens, T. Bédrine"
__all__ = ["pca_annular", "PCA_ANNULAR_Params"]
=======
__author__ = "Carlos Alberto Gomez Gonzalez, Valentin Christiaens, Thomas Bédrine"
__all__ = ["pca_annular", "PCA_ANNULAR_Params", "pca_annular_corr", 
           "PCA_ANNULAR_CORR_Params", "ARDI_DOUBLE_PCA_Params", "ARDI_double_pca"]
>>>>>>> ce28eb56

import numpy as np
from multiprocessing import cpu_count
from typing import Tuple, List, Union
from enum import Enum
from dataclasses import dataclass
from .svd import get_eigenvectors
from ..preproc import (cube_derotate, cube_collapse, check_pa_vector,
                       check_scal_vector)
from ..preproc import cube_detect_badfr_correlation, cube_crop_frames
from ..preproc import cube_rescaling_wavelengths as scwave
from ..preproc.derotation import _find_indices_adi, _find_indices_adi2, _define_annuli
from ..preproc.rescaling import _find_indices_sdi
from ..config import time_ini, timing
from ..config.paramenum import SvdMode, Imlib, Interpolation, Collapse, ALGO_KEY
from ..config.utils_conf import pool_map, iterable
from ..config.utils_param import setup_parameters, separate_kwargs_dict
from ..stats import descriptive_stats
from ..var import get_annulus_segments, matrix_scaling, mask_circle
from .pca_fullfr import pca, PCA_Params
AUTO = "auto"


@dataclass
class PCA_ANNULAR_Params:
    """
    Set of parameters for the annular PCA module.


    """

    cube: np.ndarray = None
    angle_list: np.ndarray = None
    cube_ref: np.ndarray = None
    scale_list: np.ndarray = None
    radius_int: int = 0
    fwhm: float = 4
    asize: float = 4
    n_segments: Union[int, List[int], AUTO] = 1
    delta_rot: Union[float, Tuple[float], List[float]] = (0.1, 1)
    delta_sep: Union[float, Tuple[float], List[float]] = (0.1, 1)
    ncomp: Union[int, Tuple, np.ndarray, AUTO] = 1
    svd_mode: Enum = SvdMode.LAPACK
    nproc: int = 1
    min_frames_lib: int = 10
    max_frames_lib: int = 200
    tol: float = 1e-1
    scaling: Enum = None
    imlib: Enum = Imlib.VIPFFT
    interpolation: Enum = Interpolation.LANCZOS4
    collapse: Enum = Collapse.MEDIAN
    collapse_ifs: Enum = Collapse.MEAN
    ifs_collapse_range: Union["all", Tuple[int]] = "all"
    theta_init: int = 0
    weights: np.ndarray = None
    cube_sig: np.ndarray = None
    full_output: bool = False
    verbose: bool = True
    left_eigv: bool = False
    
@dataclass
class PCA_ANNULAR_CORR_Params:
    """
    Set of parameters for the mutli-epoch annular pca.
    """
    cube: np.ndarray = None
    angle_list: np.ndarray = None
    epoch_indices: Union[Tuple[int], List[int]] = None
    cube_ref: np.ndarray = None
    scale_list: np.ndarray = None
    radius_int: int = 0
    fwhm: float = 4
    asize: float = 4
    n_segments: Union[int, List[int], AUTO] = 1
    delta_rot: Union[float, Tuple[float]] = (0.1, 1)
    delta_sep: Union[float, Tuple[float]] = (0.1, 1)
    ncomp: Union[int, Tuple, np.ndarray, AUTO] = 1
    svd_mode: Enum = SvdMode.LAPACK
    nproc: int = 1
    tol: float = 1e-1
    scaling: Enum = None
    imlib: Enum = Imlib.VIPFFT
    interpolation: Enum = Interpolation.LANCZOS4
    collapse: Enum = Collapse.MEDIAN
    collapse_ifs: Enum = Collapse.MEAN
    ifs_collapse_range: Union["all", Tuple[int]] = "all"
    theta_init: int = 0
    weights: np.ndarray = None
    cube_sig: np.ndarray = None
    full_output: bool = False
    verbose: bool = True
    left_eigv: bool = False
    step_corr: int = 1
    Mask_Corr: np.ndarray = None
    max_frames_lib: int = None
    min_frames_lib: int = None
    ADI_Lib: Union[int, List[int]] = None
    RDI_Lib: Union[int, List[int]] = None

@dataclass
class ARDI_DOUBLE_PCA_Params:
    """
    Set of parameters for the mutli-epoch annular pca.
    """
    cube: np.ndarray = None
    angle_list: np.ndarray = None
    epoch_indices: Union[Tuple[int], List[int]] = None
    cube_ref: np.ndarray = None
    scale_list: np.ndarray = None
    mask_center_px: int = 0
    radius_int: int = 0
    fwhm: float = 4
    asize: float = 4
    n_segments: Union[int, List[int], AUTO] = 1
    delta_rot: Union[float, Tuple[float]] = (0.1, 1)
    ncomp: Union[int, Tuple] = 1
    svd_mode: Enum = SvdMode.LAPACK
    nproc: int = 1
    tol: float = 1e-1
    scaling: Enum = None
    imlib: Enum = Imlib.VIPFFT
    interpolation: Enum = Interpolation.LANCZOS4
    collapse: Enum = Collapse.MEDIAN
    theta_init: int = 0
    weights: np.ndarray = None
    cube_sig: np.ndarray = None
    full_output: bool = False
    verbose: bool = True
    left_eigv: bool = False
    Step: int = 5
    mask_rdi: np.ndarray = None
    n_annuli: int = None
    Mask_Corr: np.ndarray = None
    ADI_Lib: Union[int, List[int]] = None
    RDI_Lib: Union[int, List[int]] = None
    crop_adi: int = None


def pca_annular(*all_args: List, **all_kwargs: dict):
    """PCA model PSF subtraction for ADI, ADI+RDI or ADI+mSDI (IFS) data.

    The PCA model is computed locally in each annulus (or annular sectors
    according to ``n_segments``). For each sector we discard reference frames
    taking into account a parallactic angle threshold (``delta_rot``) and
    optionally a radial movement threshold (``delta_sep``) for 4d cubes.

    For ADI+RDI data, it computes the principal components from the reference
    library/cube, forcing pixel-wise temporal standardization. The number of
    principal components can be automatically adjusted by the algorithm by
    minimizing the residuals inside each patch/region.

    References: [AMA12]_ for PCA-ADI; [ABS13]_ for PCA-ADI in concentric annuli
    considering a parallactic angle threshold; [CHR19]_ for PCA-ASDI and
    PCA-SADI in one or two steps.

    Parameters
    ----------
    all_args: list, optional
        Positionnal arguments for the PCA annular algorithm. Full list of
        parameters below.
    all_kwargs: dictionary, optional
        Mix of keyword arguments that can initialize a PCA_ANNULAR_Params and
        the optional 'rot_options' dictionnary, with keyword values for
        "border_mode", "mask_val", "edge_blend", "interp_zeros", "ker" (see
        documentation of ``vip_hci.preproc.frame_rotate``). Can also contain a
        PCA_ANNULAR_Params named as `algo_params`.

    PCA annular parameters
    ----------
    cube : numpy ndarray, 3d or 4d
        Input cube.
    angle_list : 1d numpy ndarray
        Vector of derotation angles to align North up in your cube images.
    cube_ref : numpy ndarray, 3d, optional
        Reference library cube. For Reference Star Differential Imaging.
    scale_list : numpy ndarray, 1d, optional
        If provided, triggers mSDI reduction. These should be the scaling
        factors used to re-scale the spectral channels and align the speckles
        in case of IFS data (ADI+mSDI cube). Usually, these can be approximated
        by the last channel wavelength divided by the other wavelengths in the
        cube (more thorough approaches can be used to get the scaling factors,
        e.g. with ``vip_hci.preproc.find_scal_vector``).
    radius_int : int, optional
        The radius of the innermost annulus. By default is 0, if >0 then the
        central circular region is discarded.
    fwhm : float, optional
        Size of the FWHM in pixels. Default is 4.
    asize : float, optional
        The size of the annuli, in pixels.
    n_segments : int or list of ints or 'auto', optional
        The number of segments for each annulus. When a single integer is given
        it is used for all annuli. When set to 'auto', the number of segments is
        automatically determined for every annulus, based on the annulus width.
    delta_rot : float, tuple of floats or list of floats, optional
        Parallactic angle threshold, expressed in FWHM, used to build the PCA
        library. If a tuple of 2 floats is provided, they are used as the lower
        and upper bounds of a linearly increasing threshold as a function of
        separation. If a list is provided, it will correspond to the threshold
        to be adopted for each annulus (length should match number of annuli).
        Default is (0.1, 1), which excludes 0.1 FWHM for the innermost annulus
        up to 1 FWHM for the outermost annulus.
    delta_sep : float, tuple of floats or list of floats, optional
        The radial threshold in terms of the mean FWHM, used to build the PCA
        library (for ADI+mSDI data). If a tuple of 2 floats is provided, they
        are used as the lower and upper bounds of a linearly increasing
        threshold as a function of separation. If a list is provided, it will
        correspond to the threshold to be adopted for each annulus (length
        should match number of annuli). Default is (0.1, 1), which excludes 0.1
        FWHM for the innermost annulus up to 1 FWHM for the outermost annulus.
    ncomp : 'auto', int, tuple/1d numpy array of int, list, tuple of lists, opt
        How many PCs are used as a lower-dimensional subspace to project the
        target (sectors of) frames. Depends on the dimensionality of `cube`.

        * ADI and ADI+RDI (``cube`` is a 3d array): if a single integer is
        provided, then the same number of PCs will be subtracted at each
        separation (annulus). If a tuple is provided, then a different number
        of PCs will be used for each annulus (starting with the innermost
        one). If ``ncomp`` is set to ``auto`` then the number of PCs are
        calculated for each region/patch automatically. If a list of int is
        provided, several npc will be tried at once, but the same value of npc
        will be used for all annuli. If a tuple of lists of int is provided,
        the length of tuple should match the number of annuli and different sets
        of npc will be calculated simultaneously for each annulus, with the
        exact values of npc provided in the respective lists.

        * ADI or ADI+RDI (``cube`` is a 4d array): same input format allowed as
        above, but with a slightly different behaviour if ncomp is a list: if it
        has the same length as the number of channels, each element of the list
        will be used as ``ncomp`` value (whether int, float or tuple) for each
        spectral channel. Otherwise the same behaviour as above is assumed.

        * ADI+mSDI case: ``ncomp`` must be a tuple of two integers or a list of
        tuples of two integers, with the number of PCs obtained from each
        multi-spectral frame (for each sector) and the number of PCs used in the
        second PCA stage (ADI fashion, using the residuals of the first stage).
        If None then the second PCA stage is skipped and the residuals are
        de-rotated and combined.

    svd_mode : Enum, see `vip_hci.config.paramenum.SvdMode`
        Switch for the SVD method/library to be used.
    nproc : None or int, optional
        Number of processes for parallel computing. If None the number of
        processes will be set to (cpu_count()/2).
    min_frames_lib : int, optional
        Minimum number of frames in the PCA reference library.
    max_frames_lib : int, optional
        Maximum number of frames in the PCA reference library. The more
        distant/decorrelated frames are removed from the library.
    tol : float, optional
        Stopping criterion for choosing the number of PCs when ``ncomp``
        is None. Lower values will lead to smaller residuals and more PCs.
    scaling : Enum, see `vip_hci.config.paramenum.Scaling`
        Pixel-wise scaling mode using ``sklearn.preprocessing.scale``
        function. If set to None, the input matrix is left untouched.
    imlib : Enum, see `vip_hci.config.paramenum.Imlib`
        See the documentation of the ``vip_hci.preproc.frame_rotate`` function.
    interpolation :  Enum, see `vip_hci.config.paramenum.Interpolation`
        See the documentation of the ``vip_hci.preproc.frame_rotate`` function.
    collapse : Enum, see `vip_hci.config.paramenum.Collapse`
        Sets the way of collapsing the frames for producing a final image.
    collapse_ifs : Enum, see `vip_hci.config.paramenum.Collapse`
        Sets how spectral residual frames should be combined to produce an
        mSDI image.
    ifs_collapse_range: str 'all' or tuple of 2 int
        If a tuple, it should contain the first and last channels where the mSDI
        residual channels will be collapsed (by default collapses all channels).
    full_output: boolean, optional
        Whether to return the final median combined image only or with other
        intermediate arrays.
    verbose : bool, optional
        If True prints to stdout intermediate info.
    theta_init : int
        Initial azimuth [degrees] of the first segment, counting from the
        positive x-axis counterclockwise (irrelevant if n_segments=1).
    weights: 1d numpy array or list, optional
        Weights to be applied for a weighted mean. Need to be provided if
        collapse mode is 'wmean'.
    cube_sig: numpy ndarray, opt
        Cube with estimate of significant authentic signals. If provided, this
        will be subtracted before projecting cube onto reference cube.

    Returns
    -------
    frame : numpy ndarray, 2d
        [full_output=False] Median combination of the de-rotated cube.
    array_out : numpy ndarray, 3d or 4d
        [full_output=True] Cube of residuals.
    array_der : numpy ndarray, 3d or 4d
        [full_output=True] Cube residuals after de-rotation.
    frame : numpy ndarray, 2d
        [full_output=True] Median combination of the de-rotated cube.
    """
    # Separate parameters of the ParamsObject from the optionnal rot_options
    class_params, rot_options = separate_kwargs_dict(all_kwargs,
                                                     PCA_ANNULAR_Params
                                                     )

    # Extracting the object of parameters (if any)
    algo_params = None
    if ALGO_KEY in rot_options.keys():
        algo_params = rot_options[ALGO_KEY]
        del rot_options[ALGO_KEY]

    if algo_params is None:
        algo_params = PCA_ANNULAR_Params(*all_args, **class_params)

    # by default, interpolate masked area before derotation if a mask is used
    if algo_params.radius_int and len(rot_options) == 0:
        rot_options['mask_val'] = 0
        rot_options['ker'] = 1
        rot_options['interp_zeros'] = True

    global start_time
    if algo_params.verbose:
        start_time = time_ini()

    if algo_params.left_eigv:
        if (
            (algo_params.cube_ref is not None)
            or (algo_params.cube_sig is not None)
            or (algo_params.ncomp == "auto")
        ):
            raise NotImplementedError(
                "left_eigv is not compatible"
                "with 'cube_ref', 'cube_sig', ncomp='auto'"
            )

    # ADI or ADI+RDI data
    if algo_params.cube.ndim == 3:
        if algo_params.verbose:
            add_params = {"start_time": start_time, "full_output": True}
        else:
            add_params = {"full_output": True}

        func_params = setup_parameters(
            params_obj=algo_params, fkt=_pca_adi_rdi, **add_params
        )
        res = _pca_adi_rdi(**func_params, **rot_options)

        cube_out, cube_der, frame = res
        if algo_params.full_output:
            return cube_out, cube_der, frame
        else:
            return frame

    # 4D cube, but no mSDI desired
    elif algo_params.cube.ndim == 4 and algo_params.scale_list is None:
        nch, nz, ny, nx = algo_params.cube.shape
        ifs_adi_frames = np.zeros([nch, ny, nx])
        if not isinstance(algo_params.ncomp, list):
            algo_params.ncomp = [algo_params.ncomp] * nch
        elif len(algo_params.ncomp) != nch:
            algo_params.ncomp = [algo_params.ncomp] * nch
        if np.isscalar(algo_params.fwhm):
            algo_params.fwhm = [algo_params.fwhm] * nch

        cube_out = []
        cube_der = []
        # ADI or RDI in each channel
        for ch in range(nch):
            if algo_params.cube_ref is not None:
                if algo_params.cube_ref[ch].ndim != 3:
                    msg = "Ref cube has wrong format for 4d input cube"
                    raise TypeError(msg)
                cube_ref_tmp = algo_params.cube_ref[ch]
            else:
                cube_ref_tmp = algo_params.cube_ref

            add_params = {
                "cube": algo_params.cube[ch],
                "fwhm": algo_params.fwhm[ch],
                "ncomp": algo_params.ncomp[ch],
                "full_output": True,
                "cube_ref": cube_ref_tmp,
            }

            func_params = setup_parameters(
                params_obj=algo_params, fkt=_pca_adi_rdi, **add_params
            )
            res_pca = _pca_adi_rdi(**func_params, **rot_options)
            cube_out.append(res_pca[0])
            cube_der.append(res_pca[1])
            ifs_adi_frames[ch] = res_pca[-1]

        if algo_params.collapse_ifs is not None:
            frame = cube_collapse(ifs_adi_frames, mode=algo_params.collapse_ifs)
        else:
            frame = ifs_adi_frames

        # convert to numpy arrays
        cube_out = np.array(cube_out)
        cube_der = np.array(cube_der)
        if algo_params.full_output:
            return cube_out, cube_der, frame
        else:
            return frame

    # ADI+mSDI (IFS) datacubes
    elif algo_params.cube.ndim == 4:
        global ARRAY
        ARRAY = algo_params.cube

        z, n, y_in, x_in = algo_params.cube.shape
        algo_params.fwhm = int(np.round(np.mean(algo_params.fwhm)))
        n_annuli = int((y_in / 2 - algo_params.radius_int) / algo_params.asize)

        if np.array(algo_params.scale_list).ndim > 1:
            raise ValueError("Scaling factors vector is not 1d")
        if not algo_params.scale_list.shape[0] == z:
            raise ValueError("Scaling factors vector has wrong length")

        if not isinstance(algo_params.ncomp, tuple):
            msg = "`ncomp` must be a tuple of two integers when "
            msg += "`cube` is a 4d array"
            raise TypeError(msg)
        else:
            ncomp2 = algo_params.ncomp[1]
            algo_params.ncomp = algo_params.ncomp[0]

        if algo_params.verbose:
            print("First PCA subtraction exploiting the spectral variability")
            print("{} spectral channels per IFS frame".format(z))
            print(
                "N annuli = {}, mean FWHM = {:.3f}".format(
                    n_annuli, algo_params.fwhm)
            )

        add_params = {
            "fr": iterable(range(n)),
            "scal": algo_params.scale_list,
            "collapse": algo_params.collapse_ifs,
        }

        func_params = setup_parameters(
            params_obj=algo_params, fkt=_pca_sdi_fr, as_list=True, **add_params
        )
        res = pool_map(
            algo_params.nproc,
            _pca_sdi_fr,
            verbose=algo_params.verbose,
            *func_params,
        )
        residuals_cube_channels = np.array(res)

        # Exploiting rotational variability
        if algo_params.verbose:
            timing(start_time)
            print("{} ADI frames".format(n))

        if ncomp2 is None:
            if algo_params.verbose:
                print("Skipping the second PCA subtraction")

            cube_out = residuals_cube_channels
            cube_der = cube_derotate(
                cube_out,
                algo_params.angle_list,
                nproc=algo_params.nproc,
                imlib=algo_params.imlib,
                interpolation=algo_params.interpolation,
                **rot_options,
            )
            frame = cube_collapse(
                cube_der, mode=algo_params.collapse, w=algo_params.weights
            )

        else:
            if algo_params.verbose:
                print("Second PCA subtraction exploiting angular variability")

            add_params = {
                "cube": residuals_cube_channels,
                "ncomp": ncomp2,
                "cube_ref": None,
            }

            func_params = setup_parameters(
                params_obj=algo_params, fkt=_pca_adi_rdi, **add_params
            )
            res = _pca_adi_rdi(**func_params, **rot_options)

            if algo_params.full_output:
                cube_out, cube_der, frame = res
            else:
                frame = res

        if algo_params.full_output:
            return cube_out, cube_der, frame
        else:
            return frame

    else:
        raise TypeError("Input array is not a 4d or 3d array")
        
        
        
def pca_annular_corr(*all_args: List, **all_kwargs: dict):
    """Similar to pca_annular but more flexible
    
    -ADI_Lib:The number of ADI frames kept in the library to construct the 
        principal components. They are selected based on which images are the most
        correlated to the considered frame. If set to None, no limit on the number
        is applied
        The argument max_frames_lib is applied BEFORE the selection of the most
        correlated ADI frames, therefore, ADI_Lib should be smaller than
        max_frames_lib or equal to None
    -RDI_Lib:Same as ADI_Lib but for the number of RDI images kept.
    -epoch_indices:the frames of the cube on which the pca is actually applied.
        This allows to have a big ADI cubes with some frames used as reference
        images for the principal components calculation only.
    -step_corr:The number of images at once that are treated. To optimize the
        time taken by the algorithm, this parameter can be set to more than one.
        If equal to two for example, pca will be applied on the first two frames
        at once, meaning they will both have the same principal components. 
        ADI_Lib and RDI_Lib are applied on the median of the two images then.
    -Mask_Corr:Is a boolean mask. Normally, the most correlated frames are 
        calculated on the annulus considered for the pca. However, the correlation 
        factors could be influenced by the presence of companions. 
        Mask_Corr allows for the selection of the most correlated frames on a 
        different area of the images. This area will be the same for all the annuli.

    Returns
    -------
    frame : numpy ndarray, 2d
        [full_output=False] Median combination of the de-rotated cube.
    array_out : numpy ndarray, 3d or 4d
        [full_output=True] Cube of residuals.
    array_der : numpy ndarray, 3d or 4d
        [full_output=True] Cube residuals after de-rotation.
    frame : numpy ndarray, 2d
        [full_output=True] Median combination of the de-rotated cube.
    """
    # Separating the parameters of the ParamsObject from the optionnal rot_options
    class_params, rot_options = separate_kwargs_dict(initial_kwargs=all_kwargs,
                                                     parent_class=PCA_ANNULAR_CORR_Params
                                                     )

    # Extracting the object of parameters (if any)
    algo_params = None
    if ALGO_KEY in rot_options.keys():
        algo_params = rot_options[ALGO_KEY]
        del rot_options[ALGO_KEY]

    if algo_params is None:
        algo_params = PCA_ANNULAR_CORR_Params(*all_args, **class_params)

    # by default, interpolate masked area before derotation if a mask is used
    if algo_params.radius_int and len(rot_options) == 0:
        rot_options['mask_val'] = 0
        rot_options['ker'] = 1
        rot_options['interp_zeros'] = True
        

    global start_time
    start_time = time_ini()

    if algo_params.left_eigv:
        if (
            (algo_params.cube_ref is not None)
            or (algo_params.cube_sig is not None)
            or (algo_params.ncomp == "auto")
        ):
            raise NotImplementedError(
                "left_eigv is not compatible"
                "with 'cube_ref', 'cube_sig', ncomp='auto'"
            )

    # ADI or ADI+RDI data
    if algo_params.cube.ndim == 3:
        add_params = {"start_time": start_time, "full_output": True}
        
        NbrImages = algo_params.epoch_indices[1]-algo_params.epoch_indices[0]
        if (algo_params.step_corr == 1 and NbrImages == algo_params.cube.shape[0]
            and algo_params.ADI_Lib is None and algo_params.RDI_Lib is None):
            func_params = setup_parameters(
                params_obj=algo_params, fkt=_pca_adi_rdi, **add_params
            )
            if func_params['max_frames_lib'] is None:
                func_params['max_frames_lib'] = 200
            if func_params['min_frames_lib'] is None:
                func_params['min_frames_lib'] = 10
            res = _pca_adi_rdi(**func_params, **rot_options)
        else:
            func_params = setup_parameters(
                params_obj=algo_params, fkt=_pca_adi_rdi_corr, **add_params
            )
            res = _pca_adi_rdi_corr(**func_params, **rot_options)

        cube_out, cube_der, frame = res
        if algo_params.full_output:
            return cube_out, cube_der, frame
        else:
            return frame
        
        
def ARDI_double_pca(*all_args: List, **all_kwargs: dict):
    
    class_params, rot_options = separate_kwargs_dict(initial_kwargs=all_kwargs,
                                    parent_class=ARDI_DOUBLE_PCA_Params)
    
    algo_params = ARDI_DOUBLE_PCA_Params(*all_args, **class_params)
    
    if not (isinstance(algo_params.ncomp, tuple) or  (isinstance(algo_params.ncomp, int))):
         raise TypeError("ncomp must be a tuple or an int")
    
    if not isinstance(algo_params.ncomp, tuple):
        ncomp = (algo_params.ncomp, algo_params.ncomp)
    else:
        ncomp = algo_params.ncomp

    pca_dir = dir(PCA_Params)
    pca_kwargs = {}
    for key in dir(algo_params):
        if key[0] == '_':
            continue
        if (key == 'ncomp') or (key == 'full_output') or (key == 'delta_rot'):
            continue
        if key not in pca_dir:
            continue
        pca_kwargs[key] = getattr(algo_params, key)
        
    Result_RDI = pca(**pca_kwargs, ncomp = ncomp[0], full_output = True, **rot_options)
    _, _, _, residuals_adi, _ = Result_RDI
    """
    Result_RDI = pca(algo_params.cube,
                     algo_params.angle_list,
                     algo_params.cube_ref,
                     ncomp = ncomp[0],
                     svd_mode = algo_params.svd_mode,
                     imlib = algo_params.imlib,
                     interpolation = algo_params.interpolation,
                     collapse = algo_params.collapse,
                     mask_rdi = algo_params.mask_rdi,
                     nproc = algo_params.nproc,
                     full_output = True, 
                     weights = algo_params.weights)
    """
    
    if algo_params.crop_adi is not None:
        residuals_adi = cube_crop_frames(residuals_adi, int(algo_params.crop_adi), 
                                         verbose = False, force = True)
        
    if algo_params.epoch_indices is None:
        pca_annular_dir = dir(PCA_ANNULAR_Params)
    else:
        pca_annular_dir = dir(PCA_ANNULAR_CORR_Params)
        
    pca_annular_kwargs = {}
    for key in dir(algo_params):
        if key[0] == '_':
            continue
        if (key == 'ncomp' or key == 'cube_ref'):
            continue
        if key not in pca_annular_dir:
            continue
        pca_annular_kwargs[key] = getattr(algo_params, key)

    
    if ((algo_params.mask_rdi is not None) and isinstance(algo_params.mask_rdi, tuple)
                and (algo_params.n_annuli is not None)):
        mask_copy = np.copy(algo_params.mask_rdi[1])
        yc = int(mask_copy.shape[1]/2)
        start = False
        Crop = True
        for i in range(0, yc, 1):
            pixel = mask_copy[yc, yc+i]
            if pixel == 0 and start == False:
                continue
            elif (start == False) and (pixel == 1):
                radius_int = i
                start = True
                continue
            elif pixel == 0:
                width = i - radius_int
                break
            elif i == yc-1:
                width = i - radius_int
        
        asize = int(width / algo_params.n_annuli)
        
        pca_annular_kwargs['radius_int'] = radius_int
        pca_annular_kwargs['asize'] = asize        
        
        if (yc - asize) < radius_int + width:
            Crop = False
            
        if 'Mask_Corr' in pca_annular_kwargs and pca_annular_kwargs['Mask_Corr'] is not None:
            mask_corr_copy = np.copy(algo_params.Mask_Corr)
            y_c = int(mask_corr_copy.shape[1]/2)
            size = mask_corr_copy.shape[1]
            for i in range(size-1, 0, -1):
                pixel = mask_corr_copy[y_c, i]
                if pixel == 0:
                    continue
                else:
                    crop_size_corr = i - y_c
                    break
        else:
            crop_size_corr = 0
        
        if Crop == True:
            if algo_params.cube.shape[2] % 2 == 1:
                crop_size = (radius_int + width) * 2 + 3
            else:
                crop_size = (radius_int + width) * 2 + 2
            crop_size =int(np.max(crop_size, crop_size_corr))
            residuals_adi = cube_crop_frames(residuals_adi, crop_size, 
                                             verbose = False)
    
    pca_annular_kwargs['cube'] = residuals_adi
    
    if algo_params.epoch_indices is None:
        Final_Result = pca_annular(**pca_annular_kwargs, ncomp = ncomp[1], **rot_options)
    else:
        Final_Result = pca_annular_corr(**pca_annular_kwargs, ncomp = ncomp[1], **rot_options)
    
    if algo_params.full_output == False and Crop == True:
        mask_return = np.ones_like(algo_params.cube[0, :, :], dtype = bool)
        mask_return = mask_circle(mask_return, int(crop_size/2), mode = 'out')
        mask_inter = np.copy(mask_return)
        mask_inter = mask_inter[np.newaxis, :, :]
        mask_inter = cube_crop_frames(mask_inter, crop_size, verbose = False)
        mask_inter = mask_inter.reshape((crop_size, crop_size))
        
        if len(ncomp[1]) == 1:
            Final_Result = Final_Result[np.newaxis, :, :]
        
        Final_Result = np.array(Final_Result)
        Result = np.zeros((len(ncomp[1]), algo_params.cube.shape[1], algo_params.cube.shape[1]))
        Result[:, mask_return] = Final_Result[:, mask_inter]
        
        if len(ncomp[1]) == 1:
            Result = Result.reshape((algo_params.cube.shape[1], algo_params.cube.shape[1]))
            
        return Result
    
    return Final_Result
        

################################################################################
# Functions encapsulating portions of the main algorithm
################################################################################


def _pca_sdi_fr(
    fr,
    scal,
    radius_int,
    fwhm,
    asize,
    n_segments,
    delta_sep,
    ncomp,
    svd_mode,
    tol,
    scaling,
    imlib,
    interpolation,
    collapse,
    ifs_collapse_range,
    theta_init,
):
    """Optimized PCA subtraction on a multi-spectral frame (IFS data)."""
    z, n, y_in, x_in = ARRAY.shape

    scale_list = check_scal_vector(scal)
    # rescaled cube, aligning speckles
    multispec_fr = scwave(
        ARRAY[:, fr, :, :], scale_list, imlib=imlib, interpolation=interpolation
    )[0]

    # Exploiting spectral variability (radial movement)
    fwhm = int(np.round(np.mean(fwhm)))
    n_annuli = int((y_in / 2 - radius_int) / asize)

    if isinstance(n_segments, int):
        n_segments = [n_segments for _ in range(n_annuli)]
    elif n_segments == "auto":
        n_segments = list()
        n_segments.append(2)  # for first annulus
        n_segments.append(3)  # for second annulus
        ld = 2 * np.tan(360 / 4 / 2) * asize
        for i in range(2, n_annuli):  # rest of annuli
            radius = i * asize
            ang = np.rad2deg(2 * np.arctan(ld / (2 * radius)))
            n_segments.append(int(np.ceil(360 / ang)))

    cube_res = np.zeros_like(multispec_fr)  # shape (z, resc_y, resc_x)

    if isinstance(delta_sep, tuple):
        delta_sep_vec = np.linspace(delta_sep[0], delta_sep[1], n_annuli)
    elif np.isscalar(delta_sep):
        delta_sep_vec = [delta_sep] * n_annuli
    else:
        if len(delta_sep) != n_annuli:
            msg = "If delta_sep is a list it should have n_annuli elements."
            raise TypeError(msg)
        delta_sep_vec = delta_sep

    for ann in range(n_annuli):
        if ann == n_annuli - 1:
            inner_radius = radius_int + (ann * asize - 1)
        else:
            inner_radius = radius_int + ann * asize
        ann_center = inner_radius + (asize / 2)

        indices = get_annulus_segments(
            multispec_fr[0], inner_radius, asize, n_segments[ann], theta_init
        )
        # Library matrix is created for each segment and scaled if needed
        for seg in range(n_segments[ann]):
            yy = indices[seg][0]
            xx = indices[seg][1]
            matrix = multispec_fr[:, yy, xx]  # shape (z, npx_annsegm)
            matrix = matrix_scaling(matrix, scaling)

            for j in range(z):
                indices_left = _find_indices_sdi(
                    scal, ann_center, j, fwhm, delta_sep_vec[ann]
                )
                matrix_ref = matrix[indices_left]
                curr_frame = matrix[j]  # current frame
                V = get_eigenvectors(
                    ncomp,
                    matrix_ref,
                    svd_mode,
                    noise_error=tol,
                    debug=False,
                    scaling=scaling,
                )
                transformed = np.dot(curr_frame, V.T)
                reconstructed = np.dot(transformed.T, V)
                residuals = curr_frame - reconstructed
                # return residuals, V.shape[0], matrix_ref.shape[0]
                cube_res[j, yy, xx] = residuals

    if ifs_collapse_range == "all":
        idx_ini = 0
        idx_fin = z
    else:
        idx_ini = ifs_collapse_range[0]
        idx_fin = ifs_collapse_range[1]

    frame_desc = scwave(
        cube_res[idx_ini:idx_fin],
        scale_list[idx_ini:idx_fin],
        full_output=False,
        inverse=True,
        y_in=y_in,
        x_in=x_in,
        imlib=imlib,
        interpolation=interpolation,
        collapse=collapse,
    )
    return frame_desc


def _pca_adi_rdi(
    cube,
    angle_list,
    radius_int=0,
    fwhm=4,
    asize=2,
    n_segments=1,
    delta_rot=1,
    ncomp=1,
    svd_mode="lapack",
    nproc=None,
    min_frames_lib=2,
    max_frames_lib=200,
    tol=1e-1,
    scaling=None,
    imlib="vip-fft",
    interpolation="lanczos4",
    collapse="median",
    full_output=False,
    verbose=1,
    cube_ref=None,
    theta_init=0,
    weights=None,
    cube_sig=None,
    left_eigv=False,
    **rot_options,
):
    """PCA exploiting angular variability (ADI fashion)."""
    array = cube
    if array.ndim != 3:
        raise TypeError("Input array is not a cube or 3d array")
    if array.shape[0] != angle_list.shape[0]:
        raise TypeError("Input vector or parallactic angles has wrong length")

    n, y, x = array.shape

    angle_list = check_pa_vector(angle_list)
    n_annuli = int((y / 2 - radius_int) / asize)

    if isinstance(delta_rot, tuple):
        delta_rot = np.linspace(delta_rot[0], delta_rot[1], num=n_annuli)
    elif np.isscalar(delta_rot):
        delta_rot = [delta_rot] * n_annuli
    else:
        if len(delta_rot) != n_annuli:
            msg = "If delta_rot is a list it should have n_annuli elements."
            raise TypeError(msg)


    if isinstance(n_segments, int):
        n_segments = [n_segments for _ in range(n_annuli)]
    elif n_segments == "auto":
        n_segments = list()
        n_segments.append(2)  # for first annulus
        n_segments.append(3)  # for second annulus
        ld = 2 * np.tan(360 / 4 / 2) * asize
        for i in range(2, n_annuli):  # rest of annuli
            radius = i * asize
            ang = np.rad2deg(2 * np.arctan(ld / (2 * radius)))
            n_segments.append(int(np.ceil(360 / ang)))

    if verbose:
        msg = "N annuli = {}, FWHM = {:.3f}"
        print(msg.format(n_annuli, fwhm))
        print("PCA per annulus (or annular sectors):")

    if nproc is None:  # Hyper-threading "duplicates" the cores -> cpu_count/2
        nproc = cpu_count() // 2

    # The annuli are built, and the corresponding PA thresholds for frame
    # rejection are calculated (at the center of the annulus)
    cube_out = np.zeros_like(array)
    if isinstance(ncomp, list):
        nncomp = len(ncomp)
        cube_out = np.zeros([nncomp, array.shape[0], array.shape[1],
                             array.shape[2]])
    if verbose:
        #  verbosity set to 2 only for ADI
        verbose_ann = int(verbose) + int(cube_ref is None)
    else:
        verbose_ann = verbose

    for ann in range(n_annuli):
        if isinstance(ncomp, tuple) or isinstance(ncomp, np.ndarray):
            if len(ncomp) == n_annuli:
                ncompann = ncomp[ann]
            else:
                msg = "If `ncomp` is a tuple, its length must match the number "
                msg += "of annuli"
                raise TypeError(msg)
        else:
            ncompann = ncomp

        n_segments_ann = n_segments[ann]
        res_ann_par = _define_annuli(
            angle_list,
            ann,
            n_annuli,
            fwhm,
            radius_int,
            asize,
            delta_rot[ann],
            n_segments_ann,
            verbose_ann,
            True,
        )
        pa_thr, inner_radius, ann_center = res_ann_par
        indices = get_annulus_segments(
            array[0], inner_radius, asize, n_segments_ann, theta_init
        )

        if left_eigv:
            indices_out = get_annulus_segments(array[0], inner_radius, asize,
                                               n_segments_ann, theta_init,
                                               out=True)

        # Library matrix is created for each segment and scaled if needed
        for j in range(n_segments_ann):
            yy = indices[j][0]
            xx = indices[j][1]
            matrix_segm = array[:, yy, xx]  # shape [nframes x npx_segment]
            matrix_segm = matrix_scaling(matrix_segm, scaling)
            if cube_ref is not None:
                matrix_segm_ref = cube_ref[:, yy, xx]
                matrix_segm_ref = matrix_scaling(matrix_segm_ref, scaling)
            else:
                matrix_segm_ref = None
            if cube_sig is not None:
                matrix_sig_segm = cube_sig[:, yy, xx]
            else:
                matrix_sig_segm = None

            if not left_eigv:
                res = pool_map(
                    nproc,
                    do_pca_patch,
                    matrix_segm,
                    iterable(range(n)),
                    angle_list,
                    fwhm,
                    pa_thr,
                    ann_center,
                    svd_mode,
                    ncompann,
                    min_frames_lib,
                    max_frames_lib,
                    tol,
                    matrix_segm_ref,
                    matrix_sig_segm,
                )

                if isinstance(ncomp, list):
                    nncomp = len(ncomp)
                    residuals = []
                    for nn in range(nncomp):
                        tmp = np.array([res[i][0][nn] for i in range(n)])
                        residuals.append(tmp)
                else:
                    res = np.array(res, dtype=object)
                    residuals = np.array(res[:, 0])
                    ncomps = res[:, 1]
                    nfrslib = res[:, 2]
            else:
                yy_out = indices_out[j][0]
                xx_out = indices_out[j][1]
                matrix_out_segm = array[
                    :, yy_out, xx_out
                ]  # shape [nframes x npx_out_segment]
                matrix_out_segm = matrix_scaling(matrix_out_segm, scaling)
                if isinstance(ncomp, list):
                    npc = max(ncomp)
                else:
                    npc = ncomp
                V = get_eigenvectors(npc, matrix_out_segm, svd_mode,
                                     noise_error=tol, left_eigv=True)

                if isinstance(ncomp, list):
                    residuals = []
                    for nn, npc_tmp in enumerate(ncomp):
                        transformed = np.dot(V[:npc_tmp], matrix_segm)
                        reconstructed = np.dot(transformed.T, V[:npc_tmp])
                        residuals.append(matrix_segm - reconstructed.T)
                else:
                    transformed = np.dot(V, matrix_segm)
                    reconstructed = np.dot(transformed.T, V)
                    residuals = matrix_segm - reconstructed.T
                    nfrslib = matrix_out_segm.shape[0]

            if isinstance(ncomp, list):
                for nn, npc in enumerate(ncomp):
                    for fr in range(n):
                        cube_out[nn, fr][yy, xx] = residuals[nn][fr]
            else:
                for fr in range(n):
                    cube_out[fr][yy, xx] = residuals[fr]

            # number of frames in library printed for each annular quadrant
            # number of PCs printed for each annular quadrant
            if verbose == 2 and not isinstance(ncomp, list):
                descriptive_stats(nfrslib, verbose=verbose, label="\tLIBsize: ")
                descriptive_stats(ncomps, verbose=verbose, label="\tNum PCs: ")

        if verbose == 1:
            print("Done PCA with {} for current annulus".format(svd_mode))
            timing(start_time)

    if isinstance(ncomp, list):
        cube_der = np.zeros_like(cube_out)
        frame = []
        for nn, npc in enumerate(ncomp):
            cube_der[nn] = cube_derotate(cube_out[nn], angle_list, nproc=nproc,
                                         imlib=imlib,
                                         interpolation=interpolation,
                                         **rot_options)
            frame.append(cube_collapse(cube_der[nn], mode=collapse, w=weights))
    else:
        # Cube is derotated according to the parallactic angle and collapsed
        cube_der = cube_derotate(
            cube_out,
            angle_list,
            nproc=nproc,
            imlib=imlib,
            interpolation=interpolation,
            **rot_options,
        )
        frame = cube_collapse(cube_der, mode=collapse, w=weights)

    if verbose:
        print("Done derotating and combining.")
        timing(start_time)

    if full_output:
        return cube_out, cube_der, frame
    else:
        return frame
    
def _pca_adi_rdi_corr(
    cube,
    angle_list,
    epoch_indices,
    radius_int=0,
    fwhm=4,
    asize=2,
    n_segments=1,
    delta_rot=1,
    ncomp=1,
    svd_mode="lapack",
    nproc=None,
    step_corr = 1,
    max_frames_lib = None,
    ADI_Lib = None,
    RDI_Lib = None,
    tol=1e-1,
    scaling=None,
    imlib="vip-fft",
    interpolation="lanczos4",
    collapse="median",
    full_output=False,
    verbose=1,
    cube_ref=None,
    Mask_Corr = None,
    theta_init=0,
    weights=None,
    cube_sig=None,
    left_eigv=False,
    **rot_options,
):
    """PCA exploiting angular variability (ADI fashion)."""
    array = cube[epoch_indices[0]:epoch_indices[1]:1, :, :]
    if array.ndim != 3:
        raise TypeError("Input array is not a cube or 3d array")
    if cube.shape[0] != angle_list.shape[0]:
        raise TypeError("Input vector or parallactic angles has wrong length")

    n, y, x = array.shape
    
    cube_adi_ref = cube
    
    angle_list = check_pa_vector(angle_list)
    angle_list_adiref = angle_list
    
    angle_list = angle_list[epoch_indices[0]:epoch_indices[1]:1]
    
    n_annuli = int((y / 2 - radius_int) / asize)

    if isinstance(delta_rot, tuple):
        delta_rot = np.linspace(delta_rot[0], delta_rot[1], num=n_annuli)
    elif np.isscalar(delta_rot):
        delta_rot = [delta_rot] * n_annuli
    elif isinstance(delta_rot, list) and len(delta_rot) != n_annuli:
        raise ValueError("Delta_rot must have same length as the number of annuli")

    if isinstance(n_segments, int):
        n_segments = [n_segments for _ in range(n_annuli)]
    elif n_segments == "auto":
        n_segments = list()
        n_segments.append(2)  # for first annulus
        n_segments.append(3)  # for second annulus
        ld = 2 * np.tan(360 / 4 / 2) * asize
        for i in range(2, n_annuli):  # rest of annuli
            radius = i * asize
            ang = np.rad2deg(2 * np.arctan(ld / (2 * radius)))
            n_segments.append(int(np.ceil(360 / ang)))

    if verbose:
        msg = "N annuli = {}, FWHM = {:.3f}"
        print(msg.format(n_annuli, fwhm))
        print("PCA per annulus (or annular sectors):")

    if nproc is None:  # Hyper-threading "duplicates" the cores -> cpu_count/2
        nproc = cpu_count() // 2

    # The annuli are built, and the corresponding PA thresholds for frame
    # rejection are calculated (at the center of the annulus)
    cube_out = np.zeros_like(array)
    if isinstance(ncomp, list):
        nncomp = len(ncomp)
        cube_out = np.zeros([nncomp, array.shape[0], array.shape[1],
                             array.shape[2]])
    for ann in range(n_annuli):
        if isinstance(ncomp, tuple) or isinstance(ncomp, np.ndarray):
            if len(ncomp) == n_annuli:
                ncompann = ncomp[ann]
            else:
                msg = "If `ncomp` is a tuple, its length must match the number "
                msg += "of annuli"
                raise TypeError(msg)
        else:
            ncompann = ncomp

        n_segments_ann = n_segments[ann]
        res_ann_par = _define_annuli(
            angle_list,
            ann,
            n_annuli,
            fwhm,
            radius_int,
            asize,
            delta_rot[ann],
            n_segments_ann,
            verbose,
            True,
        )
        pa_thr, inner_radius, ann_center = res_ann_par
        indices = get_annulus_segments(
            array[0], inner_radius, asize, n_segments_ann, theta_init
        )

        if left_eigv:
            indices_out = get_annulus_segments(array[0], inner_radius, asize,
                                               n_segments_ann, theta_init,
                                               out=True)

        # Library matrix is created for each segment and scaled if needed
        for j in range(n_segments_ann):
            yy = indices[j][0]
            xx = indices[j][1]
            matrix_segm = array[:, yy, xx]  # shape [nframes x npx_segment]
            matrix_segm = matrix_scaling(matrix_segm, scaling)
            if cube_ref is not None:
                matrix_segm_ref = cube_ref[:, yy, xx]
                matrix_segm_ref = matrix_scaling(matrix_segm_ref, scaling)
            else:
                matrix_segm_ref = None
            if cube_sig is not None:
                matrix_sig_segm = cube_sig[:, yy, xx]
            else:
                matrix_sig_segm = None
                
            N_It = int(array.shape[0]/step_corr)

            if not left_eigv:
                res = pool_map(
                    nproc,
                    do_pca_patch_corr,
                    array,
                    epoch_indices,
                    xx,
                    yy,
                    iterable(range(N_It)),
                    step_corr,
                    angle_list,
                    fwhm,
                    pa_thr,
                    ann_center,
                    inner_radius,
                    asize,
                    svd_mode,
                    ncompann,
                    max_frames_lib,
                    ADI_Lib,
                    RDI_Lib,
                    scaling,
                    tol,
                    Mask_Corr,
                    cube_ref,
                    cube_adi_ref,
                    angle_list_adiref,
                    cube_sig,
                )

                if isinstance(ncomp, list):
                    nncomp = len(ncomp)
                    residuals = []
                    for nn in range(nncomp):
                        tmp = np.concatenate(tuple(res[i][0][nn] for i in range(0, N_It)))
                        residuals.append(tmp)
                    residuals = np.array(residuals)
                else:
                    residuals = np.concatenate(tuple(res[i][0] for i in range(0, N_It)))
                    ncomps = np.array(tuple(res[i][1] for i in range(0, N_It)))
                    nfrslib = np.array(tuple(res[i][2] for i in range(0, N_It)))
            else:
                yy_out = indices_out[j][0]
                xx_out = indices_out[j][1]
                matrix_out_segm = array[
                    :, yy_out, xx_out
                ]  # shape [nframes x npx_out_segment]
                matrix_out_segm = matrix_scaling(matrix_out_segm, scaling)
                if isinstance(ncomp, list):
                    npc = max(ncomp)
                else:
                    npc = ncomp
                V = get_eigenvectors(npc, matrix_out_segm, svd_mode,
                                     noise_error=tol, left_eigv=True)

                if isinstance(ncomp, list):
                    residuals = []
                    for nn, npc_tmp in enumerate(ncomp):
                        transformed = np.dot(V[:npc_tmp], matrix_segm.T)
                        reconstructed = np.dot(transformed.T, V[:npc_tmp])
                        residuals.append(matrix_segm - reconstructed)
                else:
                    transformed = np.dot(V, matrix_segm.T)
                    reconstructed = np.dot(transformed.T, V)
                    residuals = matrix_segm - reconstructed
                    nfrslib = matrix_out_segm.shape[0]

            if isinstance(ncomp, list):
                for nn, npc in enumerate(ncomp):
                    for i in range(0, cube_out.shape[1], 1):
                        cube_out[nn, i, yy, xx] = residuals[nn, i]
            else:
                for i in range(0, cube_out.shape[0], 1):
                    cube_out[i][yy, xx] = residuals[i]

            # number of frames in library printed for each annular quadrant
            # number of PCs printed for each annular quadrant
            if verbose == 2 and not isinstance(ncomp, list):
                descriptive_stats(nfrslib, verbose=verbose, label="\tLIBsize: ")
                descriptive_stats(ncomps, verbose=verbose, label="\tNum PCs: ")

        if verbose == 1:
            print("Done PCA with {} for current annulus".format(svd_mode))
            timing(start_time)

    if isinstance(ncomp, list):
        cube_der = np.zeros_like(cube_out)
        frame = []
        for nn, npc in enumerate(ncomp):
            cube_der[nn] = cube_derotate(cube_out[nn], angle_list, nproc=nproc,
                                         imlib=imlib,
                                         interpolation=interpolation,
                                         **rot_options)
            frame.append(cube_collapse(cube_der[nn], mode=collapse, w=weights))
    else:
        # Cube is derotated according to the parallactic angle and collapsed
        cube_der = cube_derotate(
            cube_out,
            angle_list,
            nproc=nproc,
            imlib=imlib,
            interpolation=interpolation,
            **rot_options,
        )
        frame = cube_collapse(cube_der, mode=collapse, w=weights)

    if verbose:
        print("Done derotating and combining.")
        timing(start_time)

    if full_output:
        return cube_out, cube_der, frame
    else:
        return frame
    

def do_pca_patch(
    matrix,
    frame,
    angle_list,
    fwhm,
    pa_threshold,
    ann_center,
    svd_mode,
    ncomp,
    min_frames_lib,
    max_frames_lib,
    tol,
    matrix_ref,
    matrix_sig_segm,
):
    """Do the SVD/PCA for each frame patch (small matrix).

    For each frame, frames to be rejected from the PCA library are found
    depending on the criterion in field rotation. The library is also truncated
    on the other end (frames too far in time, which have rotated more) which are
    more decorrelated, to keep the computational cost lower. This truncation is
    done on the annuli beyong 10*FWHM radius and the goal is to keep
    min(num_frames/2, 200) in the library.

    """
    if pa_threshold != 0:
        # if ann_center > fwhm*10:
        indices_left = _find_indices_adi2(angle_list, frame, pa_threshold,
                                         truncate=True,
                                         max_frames=max_frames_lib)
        msg = "Too few frames left in the PCA library. "
        msg += "Accepted indices length ({:.0f}) less than {:.0f}. "
        msg += "Try decreasing either delta_rot or min_frames_lib."
        try:
            if matrix_sig_segm is not None:
                data_ref = matrix[indices_left] - matrix_sig_segm[indices_left]
            else:
                data_ref = matrix[indices_left]
        except IndexError:
            if matrix_ref is None:
                raise RuntimeError(msg.format(0, min_frames_lib))
            data_ref = None

        if data_ref.shape[0] < min_frames_lib and matrix_ref is None:
            raise RuntimeError(msg.format(len(indices_left), min_frames_lib))
    else:
        if matrix_sig_segm is not None:
            data_ref = matrix - matrix_sig_segm
        else:
            data_ref = matrix

    if matrix_ref is not None:
        # Stacking the ref and the target ref (pa thresh) libraries
        if data_ref is not None:
            data_ref = np.vstack((matrix_ref, data_ref))
        else:
            data_ref = matrix_ref

    curr_frame = matrix[frame]  # current frame
    if matrix_sig_segm is not None:
        curr_frame_emp = matrix[frame] - matrix_sig_segm[frame]
    else:
        curr_frame_emp = curr_frame
    if isinstance(ncomp, list):
        npc = max(ncomp)
    else:
        npc = ncomp
    V = get_eigenvectors(npc, data_ref, svd_mode, noise_error=tol)

    if isinstance(ncomp, list):
        residuals = []
        for nn, npc_tmp in enumerate(ncomp):
            transformed = np.dot(curr_frame_emp, V[:npc_tmp].T)
            reconstructed = np.dot(transformed.T, V[:npc_tmp])
            residuals.append(curr_frame - reconstructed)
    else:
        transformed = np.dot(curr_frame_emp, V.T)
        reconstructed = np.dot(transformed.T, V)
        residuals = curr_frame - reconstructed

    return residuals, V.shape[0], data_ref.shape[0]


def do_pca_patch_corr(
    matrix,
    epoch_indices,
    xx,
    yy,
    batch,
    size_batch,
    angle_list,
    fwhm,
    pa_threshold,
    ann_center,
    radius_int,
    asize,
    svd_mode,
    ncomp,
    max_frames_lib,
    ADI_Lib,
    RDI_Lib,
    scaling,
    tol,
    mask_corr,
    matrix_rdi,
    matrix_adi,
    angle_list_adiref,
    matrix_sig,
):
    """Does the SVD/PCA for each frame patch (small matrix). For each frame we
    find the frames to be rejected depending on the amount of rotation. The
    library is also truncated on the other end (frames too far or which have
    rotated more) which are more decorrelated to keep the computational cost
    lower. This truncation is done on the annuli after 10*FWHM and the goal is
    to keep min(num_frames/2, 200) in the library.
    """
    Mask = np.zeros_like(matrix[0, :, :])
    Mask[xx, yy] = 1
    #SELECT ADI AND RDI IMAGES NOW WITH CORRELATION FUNCTION
    matrix_segm = matrix[:, yy, xx]  # shape [nframes x npx_segment]
    matrix_segm = matrix_scaling(matrix_segm, scaling)
    
    if matrix_sig is not None:
        matrix_sig_segm = matrix_sig[:, yy, xx]
    else:
        matrix_sig_segm = None
        
    
    if mask_corr is not None:
        matrix_corr = matrix * mask_corr
        matrix_adi_corr = matrix_adi * mask_corr
        matrix_rdi_corr = matrix_rdi * mask_corr
    else:
        matrix_corr = matrix
        matrix_adi_corr = matrix_adi
        matrix_rdi_corr = matrix_rdi
    
    if batch is not None:
        n_adi = matrix_adi.shape[0]
        indices_batch = batch * size_batch + np.array([i for i in range(0, size_batch)])
        
        if pa_threshold != 0:
            pa_range = np.max(angle_list[indices_batch[0]:indices_batch[-1]+1])-np.min(
                                     angle_list[indices_batch[0]:indices_batch[-1]+1]) 
            pa_limit = pa_range/2 + pa_threshold
            
            index = int((indices_batch[-1]+indices_batch[0])/2)
            truncate = False
            if max_frames_lib is not None:
                truncate = True
            indices_left = _find_indices_adi2(angle_list_adiref, index, 
                        pa_limit, truncate=truncate, max_frames=max_frames_lib)
            matrix_adi = matrix_adi[indices_left, : ,:]
            n_adi = matrix_adi.shape[0]
            #if n_adi < ADI_Lib:
            #    msg = "Pa_threshold too high. Not enough frames ({}) left in the library".format(n_adi)
            #    raise TypeError(msg)
        
        frame_ref = np.median(matrix_corr
                [indices_batch[0]:indices_batch[-1]+1:1, :, :], axis = 0)
        
        if (ADI_Lib is None) or (n_adi <= ADI_Lib and n_adi > 0):
            indices_adi = [list(np.arange(0, n_adi, 1))]
        elif n_adi != 0:
            percentile_adi = 100*(n_adi - ADI_Lib)/n_adi
            if mask_corr is None:
                indices_adi = cube_detect_badfr_correlation(matrix_adi, frame_ref,
                        percentile=percentile_adi, mode='annulus', inradius=radius_int,
                        width=asize, plot=False, verbose=False, 
                        crop_size=(radius_int+asize)*2)
            else:
                indices_adi = cube_detect_badfr_correlation(matrix_adi_corr, frame_ref,
                        percentile=percentile_adi, plot=False, verbose=False, 
                        crop_size=frame_ref.shape[0]-2)
        else:
            indices_adi = [[]]
        
        matrix_adi_ref = matrix_adi[:, yy, xx]
        matrix_adi_ref = matrix_adi_ref[indices_adi[0]]
        
        
        if matrix_rdi is not None:
            n_rdi = matrix_rdi.shape[0]
            if (RDI_Lib is None) or (RDI_Lib >= n_rdi):
                matrix_rdi_ref = matrix_rdi[:, yy, xx]
                data_ref = np.concatenate((matrix_adi_ref, matrix_rdi_ref))
            else:
                percentile_rdi = 100*(n_rdi - RDI_Lib)/n_rdi
                if mask_corr is None:
                    indices_rdi = cube_detect_badfr_correlation(matrix_rdi, frame_ref,
                        percentile=percentile_rdi, mode='annulus', inradius=radius_int,
                        width=asize, plot=False, verbose=False, 
                        crop_size=(radius_int+asize)*2)
                else:
                    indices_rdi = cube_detect_badfr_correlation(matrix_rdi_corr, 
                        frame_ref, percentile=percentile_rdi, plot=False, verbose=False, 
                        crop_size=frame_ref.shape[0]-2)
                matrix_rdi_ref = matrix_rdi[:, yy, xx]
                matrix_rdi_ref = matrix_rdi_ref[indices_rdi[0]]
                data_ref = np.concatenate((matrix_adi_ref, matrix_rdi_ref))
        else:
            data_ref = matrix_adi_ref
        
        data_ref = matrix_scaling(data_ref, scaling)
        
        if isinstance(ncomp, list):
            npc = max(ncomp)
        else:
            npc = ncomp
        V = get_eigenvectors(npc, data_ref, svd_mode, noise_error=tol)
        
        curr_frames = matrix_segm[indices_batch]  # current batch
        if matrix_sig_segm is not None:
            curr_frame_emp = matrix_segm[indices_batch] - matrix_sig_segm[indices_batch]
        else:
            curr_frame_emp = curr_frames
        
        
        if isinstance(ncomp, list):
            residuals = []
            for nn, npc_tmp in enumerate(ncomp):
                transformed = np.dot(V[:npc_tmp], curr_frame_emp.T)
                reconstructed = np.dot(transformed.T, V[:npc_tmp])
                residuals.append(curr_frames - reconstructed)
        else:
            transformed = np.dot(V, curr_frame_emp.T)
            reconstructed = np.dot(transformed.T, V)
            residuals = curr_frames - reconstructed
            
        return residuals, V.shape[0], data_ref.shape[0]<|MERGE_RESOLUTION|>--- conflicted
+++ resolved
@@ -13,14 +13,10 @@
 
 """
 
-<<<<<<< HEAD
-__author__ = "C. A. Gomez Gonzalez, V. Christiaens, T. Bédrine"
-__all__ = ["pca_annular", "PCA_ANNULAR_Params"]
-=======
+
 __author__ = "Carlos Alberto Gomez Gonzalez, Valentin Christiaens, Thomas Bédrine"
 __all__ = ["pca_annular", "PCA_ANNULAR_Params", "pca_annular_corr", 
            "PCA_ANNULAR_CORR_Params", "ARDI_DOUBLE_PCA_Params", "ARDI_double_pca"]
->>>>>>> ce28eb56
 
 import numpy as np
 from multiprocessing import cpu_count
